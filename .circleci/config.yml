version: 2.1

aliases:
  keychain: &keychain
    run:
      name: Add cert to the keychain
      command: |
        security create-keychain -p mysecretpassword $KEYCHAIN
        security default-keychain -s $KEYCHAIN
        security unlock-keychain -p mysecretpassword $KEYCHAIN
        security import certs/cert.p12 -k $KEYCHAIN -P "$CSC_KEY_PASSWORD" -T /usr/bin/codesign
        security import certs/mas-dev.p12 -k $KEYCHAIN -P "$CSC_MAS_DEV_PASSWORD" -T /usr/bin/codesign -T /usr/bin/productbuild
        security import certs/mas.p12 -k $KEYCHAIN -P "$CSC_MAS_PASSWORD" -T /usr/bin/codesign -T /usr/bin/productbuild
        security import certs/masi.p12 -k $KEYCHAIN -P "$CSC_MASI_PASSWORD" -T /usr/bin/codesign -T /usr/bin/productbuild
        security set-key-partition-list -S apple-tool:,apple: -s -k mysecretpassword $KEYCHAIN
      environment:
        KEYCHAIN: redisinsight.keychain
  import: &import
    run:
      name: User certutil to import certificate
      command: certutil -p %WIN_CSC_KEY_PASSWORD% -importpfx certs\redislabs_win.pfx
      shell: cmd.exe
  sign: &sign
    run:
      name: Sign application
      command: |
        $filePath = $(Get-ChildItem release -Filter RedisInsight*.exe | % { $_.FullName })
        $filePathWithQuotes = '"{0}"' -f $filePath
        & "C:\Program Files (x86)\Windows Kits\10\bin\10.0.19041.0\x86\signtool.exe" sign /a /sm /n "Redis Labs Inc." /fd sha256 /tr http://sha256timestamp.ws.symantec.com/sha256/timestamp /v $FilePathWithQuotes
      shell: powershell.exe
  scan: &scan
    run:
      name: Virustotal scan
      command: &virusscan |
        uploadUrl=$(curl -sq -XGET https://www.virustotal.com/api/v3/files/upload_url -H "x-apikey: $VIRUSTOTAL_API_KEY" | jq -r '.data')
        uploadFile=$("/usr/bin/find" /tmp/release -name ${FILE_NAME})
        echo "File to upload: ${uploadFile}"
        analysedId=$(curl -sq -XPOST "${uploadUrl}" -H "x-apikey: $VIRUSTOTAL_API_KEY" --form file=@"${uploadFile}" | jq -r '.data.id')
        if [ $analysedId == "null" ]; then
          echo 'Status is null, something went wrong'; exit 1;
        fi
        echo "export ANALYZED_ID=${analysedId}" >> $BASH_ENV
        echo "Virustotal Analyzed id: ${analysedId}"
        sleep 10
      shell: /bin/bash
  validate: &validate
    run:
      name: Virustotal validate scan results
      command: &virusValidate |
        analyzeStatus=$(curl -sq -XGET https://www.virustotal.com/api/v3/analyses/${ANALYZED_ID} -H "x-apikey: $VIRUSTOTAL_API_KEY" | jq -r '.data.attributes.status')
        if [ $analyzeStatus == "null" ]; then
          echo 'Status is null, something went wrong'; exit 1;
        fi

        currentOperation="50"
        until [ "$currentOperation" == "0" ]; do
          if [ "$analyzeStatus" == "completed" ]
          then
            echo "Current status: ${analyzeStatus}"; break;
          else
            echo "Current status: ${analyzeStatus}, retries left: ${currentOperation} ";
            analyzeStatus=$(curl -sq -XGET https://www.virustotal.com/api/v3/analyses/${ANALYZED_ID} -H "x-apikey: $VIRUSTOTAL_API_KEY" | jq -r '.data.attributes.status');
            sleep 20;
            currentOperation=$[$currentOperation - 1];
          fi
        done

        analyzeStats=$(curl -sq -XGET https://www.virustotal.com/api/v3/analyses/${ANALYZED_ID} -H "x-apikey: $VIRUSTOTAL_API_KEY" | jq -r '.data.attributes.stats')
        analazedHarmless=$(echo ${analyzeStats} | jq '.harmless')
        analazedMalicious=$(echo ${analyzeStats} | jq '.malicious')
        analazedSuspicious=$(echo ${analyzeStats} | jq '.suspicious')

        if [ "$analyzeStatus" != "completed" ]; then
          echo 'Analyse is not completed'; exit 1;
        fi
        echo "Results:"
        echo "analazedHarmless: ${analazedHarmless}, analazedMalicious:  ${analazedMalicious}, analazedSuspicious: ${analazedSuspicious}"

        if [ "$analazedHarmless" != "0" ] || [ "$analazedMalicious" != "0" ] || [ "$analazedSuspicious" != "0" ]; then
          echo 'Found dangers'; exit 1;
        fi

        echo 'Passed';
      shell: /bin/bash
      no_output_timeout: 15m
  iTestsNames: &iTestsNames
    - oss-st-5            # OSS Standalone v5
    - oss-st-5-pass       # OSS Standalone v5 with admin pass required
    - oss-st-6            # OSS Standalone v6 and all modules
    - oss-st-big          # OSS Standalone v6 and all modules and predefined amount of data inside (~3-4M)
    - mods-preview        # OSS Standalone and all preview modules
    - oss-st-6-tls        # OSS Standalone v6 with TLS enabled
    - oss-st-6-tls-auth   # OSS Standalone v6 with TLS auth required
    - oss-clu             # OSS Cluster
    - oss-clu-tls         # OSS Cluster with TLS enabled
    - oss-sent            # OSS Sentinel
    - re-st               # Redis Enterprise with Standalone inside
    - re-clu              # Redis Enterprise with Cluster inside
    - re-crdt             # Redis Enterprise with active-active database inside
  guides-filter: &guidesFilter
    filters:
      branches:
        only:
          - guides
  dev-filter: &devFilter
    filters:
      branches:
        only:
          - main
          - /^build\/.*/
  stage-filter: &stageFilter
    filters:
      branches:
        only:
          - /^release.*/
  prod-filter: &prodFilter
    filters:
      branches:
        only:
          - latest
  ui-deps-cache-key: &uiDepsCacheKey
    key: v1-ui-deps-{{ checksum "yarn.lock" }}
  api-deps-cache-key: &apiDepsCacheKey
    key: v1-ui-deps-{{ checksum "redisinsight/api/yarn.lock" }}

orbs:
  win: circleci/windows@2.4.1
  node: circleci/node@4.4.0
  aws: circleci/aws-cli@2.0.3

executors:
  linux-executor:
    machine:
      image: ubuntu-2004:202010-01

jobs:
  # Test jobs
  unit-tests-ui:
    docker:
      - image: circleci/node:15.14.0
    steps:
      - checkout
      - restore_cache:
          <<: *uiDepsCacheKey
      - run:
          name: UI PROD dependencies audit
          command: |
            FILENAME=ui.prod.deps.audit.json
            yarn audit --groups dependencies --json > $FILENAME || true &&
            FILENAME=$FILENAME DEPS="UI prod" node .circleci/deps-audit-report.js &&
            curl -H "Content-type: application/json" --data @slack.$FILENAME -H "Authorization: Bearer ${SLACK_AUDIT_REPORT_KEY}" -X POST https://slack.com/api/chat.postMessage
      - run:
          name: UI DEV dependencies audit
          command: |
            FILENAME=ui.dev.deps.audit.json
            yarn audit --groups devDependencies --json > $FILENAME || true &&
            FILENAME=$FILENAME DEPS="UI dev" node .circleci/deps-audit-report.js &&
            curl -H "Content-type: application/json" --data @slack.$FILENAME -H "Authorization: Bearer ${SLACK_AUDIT_REPORT_KEY}" -X POST https://slack.com/api/chat.postMessage
      - run:
          name: Code analysis
          command: |
            SKIP_POSTINSTALL=1 yarn install

            FILENAME=ui.lint.audit.json
            WORKDIR="."
            yarn lint:ui -f json -o $FILENAME || true &&
            FILENAME=$FILENAME WORKDIR=$WORKDIR TARGET="UI" node .circleci/lint-report.js &&
            curl -H "Content-type: application/json" --data @$WORKDIR/slack.$FILENAME -H "Authorization: Bearer ${SLACK_AUDIT_REPORT_KEY}" -X POST https://slack.com/api/chat.postMessage

            FILENAME=rest.lint.audit.json
            yarn lint -f json -o $FILENAME || true &&
            FILENAME=$FILENAME WORKDIR=$WORKDIR TARGET="REST" node .circleci/lint-report.js &&
            curl -H "Content-type: application/json" --data @$WORKDIR/slack.$FILENAME -H "Authorization: Bearer ${SLACK_AUDIT_REPORT_KEY}" -X POST https://slack.com/api/chat.postMessage
      - run:
          name: Unit tests UI
          command: |
            yarn test:cov --ci
      - save_cache:
          <<: *uiDepsCacheKey
          paths:
            - ./node_modules
  unit-tests-api:
    docker:
      - image: circleci/node:15.14.0
    steps:
      - checkout
      - restore_cache:
          <<: *apiDepsCacheKey
      - run:
          name: API PROD dependencies scan
          command: |
            FILENAME=api.prod.deps.audit.json
            yarn --cwd redisinsight/api audit --groups dependencies --json > $FILENAME || true &&
            FILENAME=$FILENAME DEPS="API prod" node .circleci/deps-audit-report.js &&
            curl -H "Content-type: application/json" --data @slack.$FILENAME -H "Authorization: Bearer ${SLACK_AUDIT_REPORT_KEY}" -X POST https://slack.com/api/chat.postMessage
      - run:
          name: API DEV dependencies scan
          command: |
            FILENAME=api.dev.deps.audit.json
            yarn --cwd redisinsight/api audit --groups devDependencies --json > $FILENAME || true &&
            FILENAME=$FILENAME DEPS="API dev" node .circleci/deps-audit-report.js &&
            curl -H "Content-type: application/json" --data @slack.$FILENAME -H "Authorization: Bearer ${SLACK_AUDIT_REPORT_KEY}" -X POST https://slack.com/api/chat.postMessage
      - run:
          name: Code analysis
          command: |
            yarn --cwd redisinsight/api

            FILENAME=api.lint.audit.json
            WORKDIR="./redisinsight/api"
            yarn lint:api -f json -o $FILENAME || true &&
            FILENAME=$FILENAME WORKDIR=$WORKDIR TARGET="API" node .circleci/lint-report.js &&
            curl -H "Content-type: application/json" --data @$WORKDIR/slack.$FILENAME -H "Authorization: Bearer ${SLACK_AUDIT_REPORT_KEY}" -X POST https://slack.com/api/chat.postMessage
      - run:
          name: Unit tests API
          command: |
            yarn --cwd redisinsight/api/ test:cov --ci
      - save_cache:
          <<: *apiDepsCacheKey
          paths:
            - ./redisinsight/api/node_modules
  integration-tests-run:
    executor: linux-executor
    parameters:
      rte:
        description: Redis Test Environment name
        type: string
      build:
        description: Backend build to run tests over
        type: enum
        default: local
        enum: ['local', 'docker', 'saas']
      report:
        description: Send report for test run to slack
        type: boolean
        default: false
    steps:
      - checkout
      - restore_cache:
          <<: *apiDepsCacheKey
      - when:
          condition:
            equal: [ 'docker', << parameters.build >> ]
          steps:
            - attach_workspace:
                at: /tmp
            - run:
                name: Load built docker image from workspace
                command: |
                  docker image load -i /tmp/docker-release/docker.tar
      - run:
          name: Run tests
          command: |
            ./redisinsight/api/test/test-runs/start-test-run.sh -r << parameters.rte >> -t << parameters.build >>
            mkdir -p mkdir itest/coverages && mkdir -p itest/results
            cp ./redisinsight/api/test/test-runs/coverage/test-run-result.json ./itest/results/<< parameters.rte >>.result.json
            cp ./redisinsight/api/test/test-runs/coverage/test-run-result.xml ./itest/results/<< parameters.rte >>.result.xml
            cp ./redisinsight/api/test/test-runs/coverage/test-run-coverage.json ./itest/coverages/<< parameters.rte >>.coverage.json
      - when:
          condition:
            equal: [ true, << parameters.report >> ]
          steps:
            - run:
                name: Send report
                when: always
                command: |
                  ITEST_NAME=<< parameters.rte >> node ./.circleci/itest-results.js
                  curl -H "Content-type: application/json" --data @itests.report.json -H "Authorization: Bearer $SLACK_TEST_REPORT_KEY" -X POST https://slack.com/api/chat.postMessage
      - store_test_results:
          path: ./itest/results
      - persist_to_workspace:
          root: .
          paths:
            - ./itest/results/<< parameters.rte >>.result.json
            - ./itest/coverages/<< parameters.rte >>.coverage.json
  integration-tests-coverage:
    executor: linux-executor
    steps:
      - checkout
      - attach_workspace:
          at: /tmp
      - run:
          name: Calculate coverage across all tests runs
          command: |
            sudo mkdir -p /usr/src/app
            sudo cp -a ./redisinsight/api/. /usr/src/app/
            sudo cp -R /tmp/itest/coverages /usr/src/app && sudo chmod 777 -R /usr/src/app
            cd /usr/src/app && npx nyc report -t ./coverages -r text -r text-summary
  e2e-app-image:
    executor: linux-executor
    parameters:
      report:
        description: Send report for test run to slack
        type: boolean
        default: false
      parallelism:
        description: Number of threads to run tests
        type: integer
        default: 1
    parallelism: << parameters.parallelism >>
    steps:
      - checkout
      - attach_workspace:
          at: .
      - run:
          name: .AppImage tests
          command: |
            cd tests/e2e && export TEST_FILES=$(circleci tests glob "tests/**/*.e2e.ts" | circleci tests split) && cd ../..
            .circleci/scripts/e2e/app-image.e2e.sh
      - when:
          condition:
            equal: [ true, << parameters.report >> ]
          steps:
            - run:
                name: Send report
                when: always
                command: |
                  APP_BUILD_TYPE="Electron (Linux)" node ./.circleci/e2e-results.js
                  curl -H "Content-type: application/json" --data @e2e.report.json -H "Authorization: Bearer $SLACK_TEST_REPORT_KEY" -X POST https://slack.com/api/chat.postMessage
      - store_test_results:
          path: ./tests/e2e/results

  e2e-tests:
    executor: linux-executor
    parameters:
      build:
        description: Backend build to run tests over
        type: enum
        default: local
        enum: ['local', 'docker']
      report:
        description: Send report for test run to slack
        type: boolean
        default: false
      parallelism:
        description: Number of threads to run tests
        type: integer
        default: 1
    parallelism: << parameters.parallelism >>
    steps:
      - checkout
      - when:
          condition:
            equal: [ 'docker', << parameters.build >> ]
          steps:
            - attach_workspace:
                at: /tmp
            - run:
                name: Load built docker image from workspace
                command: |
                  docker image load -i /tmp/docker-release/docker.tar
            - run:
                name: Run tests
                command: |
                  cd tests/e2e && export TEST_FILES=$(circleci tests glob "tests/**/*.e2e.ts" | circleci tests split) && cd ../..
                  TEST_BIG_DB_DUMP=$TEST_BIG_DB_DUMP \
                  docker-compose \
                  -f tests/e2e/rte.docker-compose.yml \
                  -f tests/e2e/docker.web.docker-compose.yml \
                  up --abort-on-container-exit --force-recreate
                no_output_timeout: 5m
      - when:
          condition:
            equal: [ 'local', << parameters.build >> ]
          steps:
            - run:
                name: Run tests
                command: |
                  cd tests/e2e && export TEST_FILES=$(circleci tests glob "tests/**/*.e2e.ts" | circleci tests split) && cd ../..
                  TEST_BIG_DB_DUMP=$TEST_BIG_DB_DUMP \
                  docker-compose \
                  -f tests/e2e/rte.docker-compose.yml \
                  -f tests/e2e/local.web.docker-compose.yml \
                  up --abort-on-container-exit --force-recreate
                no_output_timeout: 5m
      - when:
          condition:
            equal: [ true, << parameters.report >> ]
          steps:
            - run:
                name: Send report
                when: always
                command: |
                  node ./.circleci/e2e-results.js
                  curl -H "Content-type: application/json" --data @e2e.report.json -H "Authorization: Bearer $SLACK_TEST_REPORT_KEY" -X POST https://slack.com/api/chat.postMessage
      - store_test_results:
          path: ./tests/e2e/results

  # Build jobs
  setup-sign-certificates:
    executor: linux-executor
    steps:
      - run:
          name: Setup sign certificates
          command: |
            mkdir -p certs
            echo "$CSC_P12_HEX" | xxd -r -p > certs/cert.p12
            echo "$CSC_MAS_DEV_P12_BASE64" | base64 -id > certs/mas-dev.p12
            echo "$CSC_MAS_P12_BASE64" | base64 -id > certs/mas.p12
            echo "$CSC_MASI_P12_BASE64" | base64 -id > certs/masi.p12
            echo "$WIN_CSC_PFX_HEX" | xxd -r -p > certs/redislabs_win.pfx
      - persist_to_workspace:
          root: .
          paths:
            - certs
  setup-build:
    parameters:
      env:
        description: Build environemtnt (stage || prod)
        type: enum
        default: stage
        enum: [ 'dev', 'stage', 'prod' ]
    docker:
      - image: cibuilds/github:0.13
    steps:
      - checkout
      - run:
          command: |
            mkdir electron

            CURRENT_VERSION=$(jq -r ".version" redisinsight/package.json)
            echo "Version: ${CURRENT_VERSION}"

            if [ << parameters.env >> == "prod" ]; then
              echo "Build version: $CURRENT_VERSION"
              cp ./redisinsight/package.json ./electron/package.json
              echo "$VERSION" > electron/version
              exit 0
            fi

            VERSION=$CURRENT_VERSION-<< parameters.env >>-$CIRCLE_BUILD_NUM
            echo "Build version: $VERSION"
            echo "$VERSION" > electron/version
            echo $(jq ".version=\"$VERSION\"" redisinsight/package.json) > electron/package.json
      - persist_to_workspace:
          root: /root/project
          paths:
            - electron
  linux:
    machine:
      image: ubuntu-2004:202101-01
    resource_class: large
    parameters:
      env:
        description: Build environment (stage || prod)
        type: enum
        default: stage
        enum: ['stage', 'prod', 'dev']
      redisstack:
        description: Build RedisStack archives
        type: boolean
        default: true
    steps:
      - checkout
      - node/install:
          node-version: '14.17'
      - attach_workspace:
          at: .
      - run:
          command: |
            cp ./electron/package.json ./redisinsight/
      - run:
          name: install dependencies
          command: |
            yarn --cwd redisinsight/api/ install
            yarn install
            yarn build:statics
          no_output_timeout: 15m
      - run:
          name: Build linux AppImage and deb
          command: |
            if [ << parameters.env >> == 'prod' ]; then
              yarn package:prod
              exit 0;
            fi

            if [ << parameters.env >> == 'stage' ]; then
              UPGRADES_LINK=$UPGRADES_LINK_STAGE SEGMENT_WRITE_KEY=$SEGMENT_WRITE_KEY_STAGE yarn package:stage
              exit 0;
            fi

            UPGRADES_LINK='' SEGMENT_WRITE_KEY='' yarn package:stage
      - when:
          condition:
            equal: [ true, << parameters.redisstack >> ]
          steps:
            - run:
                name: Build sources
                command: ./.circleci/redisstack/build.sh
            - run:
                name: Build modules
                command: |
                  PLATFORM=linux ARCH=x64 .circleci/redisstack/build_modules.sh
                  PLATFORM=linux ARCH=arm64 .circleci/redisstack/build_modules.sh
                  PLATFORM=darwin ARCH=x64 .circleci/redisstack/build_modules.sh
                  PLATFORM=darwin ARCH=arm64 .circleci/redisstack/build_modules.sh
      - persist_to_workspace:
          root: .
          paths:
            - release/RedisInsight*.deb
            - release/RedisInsight*.AppImage
            - release/*-linux.yml
            - release/redisstack
  macosx:
    macos:
      xcode: 13.2.1
    parameters:
      env:
        description: Build environment (stage || prod)
        type: enum
        default: stage
        enum: ['stage', 'prod', 'dev']
    steps:
      - checkout
      - node/install:
          node-version: '15.14.0'
      - attach_workspace:
          at: .
      - run:
          command: |
            cp ./electron/package.json ./redisinsight/
      - run:
          name: install dependencies
          command: |
            yarn install
            yarn --cwd redisinsight/api/ install
            yarn build:statics
          no_output_timeout: 15m
      - <<: *keychain
      - run:
          name: Build macos dmg
          command: |
            unset CSC_LINK
            export CSC_IDENTITY_AUTO_DISCOVERY=true
            export CSC_KEYCHAIN=redisinsight.keychain

            if [ << parameters.env >> == 'prod' ]; then
              yarn package:prod
              rm -rf release/mac
              exit 0;
            fi

            if [ << parameters.env >> == 'stage' ]; then
              UPGRADES_LINK=$UPGRADES_LINK_STAGE SEGMENT_WRITE_KEY=$SEGMENT_WRITE_KEY_STAGE yarn package:stage
              rm -rf release/mac
              exit 0;
            fi

            UPGRADES_LINK='' SEGMENT_WRITE_KEY='' yarn package:stage
            rm -rf release/mac
          no_output_timeout: 60m
      - persist_to_workspace:
          root: .
          paths:
            - release/RedisInsight*.zip
            - release/RedisInsight*.dmg
            - release/RedisInsight*.dmg.blockmap
            - release/**/*.pkg
            - release/*-mac.yml
  windows:
    executor:
      name: win/default
    parameters:
      env:
        description: Build environment (stage || prod)
        type: enum
        default: stage
        enum: ['stage', 'prod', 'dev']
    steps:
      - checkout
      - attach_workspace:
          at: .
      - run:
          command: |
            cp ./electron/package.json ./redisinsight/
      - run:
          name: Build windows exe
          command: |
            choco install nodejs --version=15.14.0
            # set ALL_REDIS_COMMANDS=$(curl $ALL_REDIS_COMMANDS_RAW_URL)
            yarn install
            yarn --cwd redisinsight/api/ install
            yarn build:statics:win
            if [ << parameters.env >> == 'prod' ]; then
              yarn package:prod
              rm -rf release/win-unpacked
              exit 0;
            fi

            if [ << parameters.env >> == 'stage' ]; then
              UPGRADES_LINK=$UPGRADES_LINK_STAGE SEGMENT_WRITE_KEY=$SEGMENT_WRITE_KEY_STAGE yarn package:stage
              rm -rf release/win-unpacked
              exit 0;
            fi

            UPGRADES_LINK='' SEGMENT_WRITE_KEY='' yarn package:stage
            rm -rf release/win-unpacked
          shell: bash.exe
          no_output_timeout: 20m
      - persist_to_workspace:
          root: .
          paths:
            - release/RedisInsight*.exe
            - release/RedisInsight*.appx
            - release/RedisInsight*.exe.blockmap
            - release/*.yml
  virustotal:
    executor: linux-executor
    parameters:
      ext:
        description: File extension
        type: string
    steps:
      - checkout
      - attach_workspace:
          at: /tmp/release
      - run:
          name: export FILE_NAME environment variable
          command: |
            echo 'export FILE_NAME="RedisInsight*.<< parameters.ext >>"' >> $BASH_ENV
      - <<: *scan
      - <<: *validate
  docker:
    executor: linux-executor
    parameters:
      env:
        type: enum
        default: staging
        enum: ['staging', 'production']
    steps:
      - checkout
      - run:
          name: Build Docker image (API + UI)
          command: |
            docker build --build-arg NODE_ENV=<< parameters.env >> --build-arg SERVER_TLS_CERT="$SERVER_TLS_CERT" --build-arg SERVER_TLS_KEY="$SERVER_TLS_KEY" -t riv2:latest .
            mkdir -p docker-release
            docker image save -o docker-release/docker.tar riv2
      - persist_to_workspace:
          root: .
          paths:
            - ./docker-release

  # Release jobs
  store-build-artifacts:
    executor: linux-executor
    steps:
      - attach_workspace:
          at: .
      - store_artifacts:
          path: release
          destination: release
  release-github:
    parameters:
      env:
        description: Release environment (stage || prod)
        type: enum
        default: stage
        enum: [ 'stage', 'prod' ]
    docker:
      - image: cibuilds/github:0.13
    steps:
      - checkout
      - attach_workspace:
          at: .
      - store_artifacts:
          path: release
          destination: release
      - run:
          name: prepare release
          command: |
            rm release/._* ||:
      - run:
          name: publish to prerelease Github
          command: |
            applicationVersion=$(jq -r '.version' electron/package.json)
            echo "APP VERSION $applicationVersion"
            ghr -t ${GH_TOKEN} -u ${CIRCLE_PROJECT_USERNAME} -r ${CIRCLE_PROJECT_REPONAME} -c ${CIRCLE_SHA1} -prerelease -delete ${applicationVersion}

  release-aws-private:
    executor: linux-executor
    steps:
      - checkout
      - attach_workspace:
          at: .
      - store_artifacts:
          path: release
          destination: release
      - run:
          name: prepare release
          command: |
            rm release/._* ||:
      - run:
          name: publish
          command: |
            applicationVersion=$(jq -r '.version' redisinsight/package.json)

            aws s3 cp release/ s3://${AWS_BUCKET_NAME}/private/${applicationVersion} --recursive --exclude "*.json"

  publish-prod-aws:
    executor: linux-executor
    steps:
      - checkout
      - run:
          name: Init variables
          command: |
            latestYmlFileName="latest.yml"
            downloadLatestFolderPath="public/latest"
            upgradeLatestFolderPath="public/upgrades"
            appName=$(jq -r '.productName' electron-builder.json)
            appVersion=$(jq -r '.version' redisinsight/package.json)

            echo "export downloadLatestFolderPath=${downloadLatestFolderPath}" >> $BASH_ENV
            echo "export upgradeLatestFolderPath=${upgradeLatestFolderPath}" >> $BASH_ENV
            echo "export applicationName=${appName}" >> $BASH_ENV
            echo "export applicationVersion=${appVersion}" >> $BASH_ENV
            echo "export appFileName=RedisInsight" >> $BASH_ENV

            # download latest.yml file to get last public version
            aws s3 cp s3://${AWS_BUCKET_NAME}/${downloadLatestFolderPath}/${latestYmlFileName} .

            versionLine=$(head -1 ${latestYmlFileName})
            versionLineArr=(${versionLine/:// })
            previousAppVersion=${versionLineArr[1]}

            echo "export previousApplicationVersion=${previousAppVersion}" >> $BASH_ENV

      - run:
          name: Publish AWS S3
          command: |
            # move last public version apps for download to /private/{last public version}
            aws s3 mv s3://${AWS_BUCKET_NAME}/${downloadLatestFolderPath} \
              s3://${AWS_BUCKET_NAME}/private/${previousApplicationVersion}/ --recursive

            # move last public version apps for upgrades to /private/{last public version}
            aws s3 mv s3://${AWS_BUCKET_NAME}/${upgradeLatestFolderPath} \
              s3://${AWS_BUCKET_NAME}/private/${previousApplicationVersion}/ --recursive

            # move current version apps for download to /public/latest
            aws s3 cp s3://${AWS_BUCKET_NAME}/private/${applicationVersion}/ \
              s3://${AWS_BUCKET_NAME}/${downloadLatestFolderPath} --recursive  --exclude "*.zip"

            # copy current version apps for upgrades to /public/upgrades
            aws s3 mv s3://${AWS_BUCKET_NAME}/private/${applicationVersion}/ \
              s3://${AWS_BUCKET_NAME}/${upgradeLatestFolderPath} --recursive

      - run:
          name: Add tags for all objects and create S3 metrics
          command: |

            # declare all tags
            declare -A tag0=(
                [key]='platform'
                [value]='macos'
                [objectDownload]=${applicationName}'-mac-x64.dmg'
                [objectUpgrade]=${applicationName}'.zip'
            )

            declare -A tag1=(
                [key]='platform'
                [value]='windows'
                [objectDownload]=${applicationName}'-win-installer.exe'
            )

            declare -A tag2=(
                [key]='platform'
                [value]='linux_AppImage'
                [objectDownload]=${applicationName}'-linux.AppImage'
            )

            declare -A tag3=(
                [key]='platform'
                [value]='linux_deb'
                [objectDownload]=${applicationName}'-linux.deb'
            )

            # loop for add all tags to each app and create metrics
            declare -n tag
            for tag in ${!tag@}; do

                designation0="downloads"
                designation1="upgrades"

                id0="${tag[value]}_${designation0}_${applicationVersion}"
                id1="${tag[value]}_${designation1}_${applicationVersion}"

                # add tags to each app for download
                aws s3api put-object-tagging \
                  --bucket ${AWS_BUCKET_NAME} \
                  --key ${downloadLatestFolderPath}/${tag[objectDownload]} \
                  --tagging '{"TagSet": [{ "Key": "version", "Value": "'"${applicationVersion}"'" }, {"Key": "'"${tag[key]}"'", "Value": "'"${tag[value]}"'"}, { "Key": "designation", "Value": "'"${designation0}"'" }]}'

                # add tags to each app for upgrades
                aws s3api put-object-tagging \
                  --bucket ${AWS_BUCKET_NAME} \
                  --key ${upgradeLatestFolderPath}/${tag[objectUpgrade]:=${tag[objectDownload]}} \
                  --tagging '{"TagSet": [{ "Key": "version", "Value": "'"${applicationVersion}"'" }, {"Key": "'"${tag[key]}"'", "Value": "'"${tag[value]}"'"}, { "Key": "designation", "Value": "'"${designation1}"'" }]}'

                # Create metrics for all tags for downloads to S3
                aws s3api put-bucket-metrics-configuration \
                  --bucket ${AWS_BUCKET_NAME} \
                  --id ${id0} \
                  --metrics-configuration '{"Id": "'"${id0}"'", "Filter": {"And": {"Tags": [{"Key": "'"${tag[key]}"'", "Value": "'"${tag[value]}"'"}, {"Key": "designation", "Value": "'"${designation0}"'"}, {"Key": "version", "Value": "'"${applicationVersion}"'"} ]}}}'

                # Create metrics for all tags for upgrades to S3
                aws s3api put-bucket-metrics-configuration \
                  --bucket ${AWS_BUCKET_NAME} \
                  --id ${id1} \
                  --metrics-configuration '{"Id": "'"${id1}"'", "Filter": {"And": {"Tags": [{"Key": "'"${tag[key]}"'", "Value": "'"${tag[value]}"'"}, {"Key": "designation", "Value": "'"${designation1}"'"}, {"Key": "version", "Value": "'"${applicationVersion}"'"}]}}}'

            done

workflows:
  build:
    jobs:
      # unit tests (on any commit)
      - unit-tests-ui:
          name: UTest - UI
      - unit-tests-api:
          name: UTest - API

      # integration tests run in parallel (on any commit)
      # target server runs locally to calculate code coverage
      - integration-tests-run:
          matrix:
            alias: itest-code
            parameters:
              rte: *iTestsNames
          name: ITest - << matrix.rte >> (code)
      - integration-tests-coverage:
          name: ITest - Final coverage
          requires:
            - itest-code
        # e2e tests (doesn't affect pipeline even if fail)
      - docker:
          name: Build docker image
          filters: &e2eFilter
            branches:
              only:
                - /^release.*/
                - /^e2e.*/
                - /^feature/e2e.*/
                - main
                - latest
      - e2e-tests:
          name: E2ETest
          build: docker
          parallelism: 4
          filters: *e2eFilter
          requires:
            - Build docker image

      # build and release electron app (dev)
      - dev-build-approve:
          name: Build dev app
          type: approval
          requires:
            - UTest - UI
            - UTest - API
            - ITest - Final coverage
          <<: *devFilter
      - setup-sign-certificates:
          name: Setup sign certificates (dev)
          requires:
            - Build dev app
          <<: *devFilter
      - setup-build:
          name: Setup build (dev)
          env: dev
          requires:
            - Setup sign certificates (dev)
          <<: *devFilter
      - linux:
          name: Build app - Linux (dev)
          env: dev
          requires: &stageElectronBuildRequires
            - Setup build (dev)
          <<: *devFilter
      - macosx:
          name: Build app - MacOS (dev)
          env: dev
          requires: *stageElectronBuildRequires
          <<: *devFilter
      - windows:
          name: Build app - Windows (dev)
          env: dev
          requires: *stageElectronBuildRequires
          <<: *devFilter
      - store-build-artifacts:
          name: Store build artifacts (dev)
          requires:
            - Build app - Linux (dev)
            - Build app - MacOS (dev)
            - Build app - Windows (dev)

      # build and release electron app (stage)
      - setup-sign-certificates:
          name: Setup sign certificates (stage)
          requires:
            - UTest - UI
            - UTest - API
            - ITest - Final coverage
          <<: *stageFilter
      - setup-build:
          name: Setup build (stage)
          requires:
            - Setup sign certificates (stage)
          <<: *stageFilter
      - linux:
          name: Build app - Linux (stage)
          requires: &stageElectronBuildRequires
            - Setup build (stage)
          <<: *stageFilter
      - macosx:
          name: Build app - MacOS (stage)
          requires: *stageElectronBuildRequires
          <<: *stageFilter
      - windows:
          name: Build app - Windows (stage)
          requires: *stageElectronBuildRequires
          <<: *stageFilter
      # Needs approval from QA team that build was tested before merging to latest
      - qa-approve:
          name: Approved by QA team
          type: approval
          requires:
            - Build app - Linux (stage)
            - Build app - MacOS (stage)
            - Build app - Windows (stage)

      # build and release electron app (prod)
      - setup-sign-certificates:
          name: Setup sign certificates (prod)
          requires:
            - UTest - UI
            - UTest - API
            - ITest - Final coverage
          <<: *prodFilter
      - setup-build:
          name: Setup build (prod)
          env: prod
          requires:
            - Setup sign certificates (prod)
          <<: *prodFilter
      - linux:
          name: Build app - Linux (prod)
          env: prod
          requires: &prodElectronBuildRequires
            - Setup build (prod)
          <<: *prodFilter
      - macosx:
          name: Build app - MacOS (prod)
          env: prod
          requires: *prodElectronBuildRequires
          <<: *prodFilter
      - windows:
          name: Build app - Windows (prod)
          env: prod
          requires: *prodElectronBuildRequires
          <<: *prodFilter
      # virus check all electron apps (prod only)
      - virustotal:
          name: Virus check - AppImage (prod)
          ext: AppImage
          requires:
            - Build app - Linux (prod)
      - virustotal:
          name: Virus check - deb (prod)
          ext: deb
          requires:
            - Build app - Linux (prod)
      - virustotal:
          name: Virus check - dmg (prod)
          ext: dmg
          requires:
            - Build app - MacOS (prod)
      - virustotal:
          name: Virus check - exe (prod)
          ext: exe
          requires:
            - Build app - Windows (prod)

      # upload release to AWS and GitHub
      - release-aws-private:
          name: Release AWS S3 Private (prod)
          requires:
            - Virus check - AppImage (prod)
            - Virus check - deb (prod)
            - Virus check - dmg (prod)
            - Virus check - exe (prod)

      - release-github:
          name: Release Github (prod)
          env: prod
          requires:
            - Virus check - AppImage (prod)
            - Virus check - deb (prod)
            - Virus check - dmg (prod)
            - Virus check - exe (prod)

      # Manual approve for publish release
      - approve-publish:
          name: Approve Publish Release (prod)
          type: approval
          requires:
            - Release AWS S3 Private (prod)
            - Release Github (prod)
          <<: *prodFilter # double check for "latest"

      # Publish release
      - publish-prod-aws:
          name: Publish AWS S3
          requires:
            - Approve Publish Release (prod)
          <<: *prodFilter # double check for "latest"

  # Nightly tests
  nightly:
    triggers:
      - schedule:
          cron: '0 0 * * *'
          filters:
            branches:
              only:
                - main
                - latest
    jobs:
      # build docker image
      - docker:
          name: Build docker image
      # build desktop app
      - setup-sign-certificates:
          name: Setup sign certificates (stage)
      - setup-build:
          name: Setup build (stage)
          requires:
            - Setup sign certificates (stage)
      - linux:
          name: Build app - Linux (stage)
          requires:
            - Setup build (stage)
      # integration tests on docker image build
      - integration-tests-run:
          matrix:
            alias: itest-docker
            parameters:
              rte: *iTestsNames
              build: ['docker']
              report: [true]
          name: ITest - << matrix.rte >> (docker)
          requires:
            - Build docker image
      # e2e web tests on docker image build
      - e2e-tests:
          name: E2ETest - Nightly
          parallelism: 4
          build: docker
          report: true
          requires:
            - Build docker image
      # e2e desktop tests on AppImage build
      - e2e-app-image:
          name: E2ETest (AppImage) - Nightly
          parallelism: 4
          report: true
          requires:
<<<<<<< HEAD
            - Approve guides release
  mas:
    jobs:
      - setup-sign-certificates:
          name: Setup sign certificates (dev)
          <<: *devFilter
      - setup-build:
          name: Setup build (dev)
          env: dev
          requires:
            - Setup sign certificates (dev)
          <<: *devFilter
      - linux:
          name: Build app - Linux (dev)
          requires: &stageElectronBuildRequires
            - Setup build (dev)
          <<: *devFilter
      - macosx:
          name: Build app - MacOS (dev)
          requires: *stageElectronBuildRequires
          <<: *devFilter
      - windows:
          name: Build app - Windows (dev)
          requires: *stageElectronBuildRequires
          <<: *devFilter
      - store-build-artifacts:
          name: Store build artifacts (dev)
          requires:
            - Build app - Linux (dev)
            - Build app - MacOS (dev)
            - Build app - Windows (dev)
=======
            - Build app - Linux (stage)
>>>>>>> 10bf8114
<|MERGE_RESOLUTION|>--- conflicted
+++ resolved
@@ -1062,7 +1062,6 @@
           parallelism: 4
           report: true
           requires:
-<<<<<<< HEAD
             - Approve guides release
   mas:
     jobs:
@@ -1093,7 +1092,4 @@
           requires:
             - Build app - Linux (dev)
             - Build app - MacOS (dev)
-            - Build app - Windows (dev)
-=======
-            - Build app - Linux (stage)
->>>>>>> 10bf8114
+            - Build app - Windows (dev)