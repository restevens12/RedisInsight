import {t, Selector} from 'testcafe';
import {Common} from '../helpers/common';

const common = new Common();

export class BrowserPage {
<<<<<<< HEAD
    //DECLARATION OF CSS selectors
    cssSelectorGrid: string
    cssSelectorRows: string
    cssSelectorKey: string
    //------------------------------------------------------------------------------------------
    //DECLARATION OF TYPES: DOM ELEMENTS and UI COMPONENTS
    //*Assign the 'Selector' type to any element/component nested within the constructor.
    //------------------------------------------------------------------------------------------

    plusAddKeyButton: Selector
    addKeyButton: Selector
    keyTypeDropDown: Selector
    progressLine: Selector
    keyDetailsHeader: Selector
    keyListTable: Selector
    keyDetailsBadge: Selector
    deleteKeyButton: Selector
    confirmDeleteKeyButton: Selector
    keyNameFormDetails: Selector
    keyDetailsTTL: Selector
    editKeyTTLButton: Selector
    editKeyTTLInput: Selector
    ttlText: Selector
    closeEditTTL: Selector
    saveTTLValue: Selector
    refreshKeysButton: Selector
    refreshKeyButton: Selector
    applyButton: Selector
    applyEditButton: Selector
    filterByKeyTypeDropDown: Selector
    filterOptionType: Selector
    scanMoreButton: Selector
    resizeBtnKeyList: Selector
    editKeyNameButton: Selector
    stringKeyValue: Selector
    addKeyNameInput: Selector
    keyNameInput: Selector
    keyTTLInput: Selector
    ttlValueInKeysTable: Selector
    listKeyElementInput: Selector
    jsonKeyValueInput: Selector
    setMemberInput: Selector
    zsetMemberScoreInput: Selector
    stringKeyValueInput: Selector
    hashFieldNameInput: Selector
    hashFieldValueInput: Selector
    filterByPatterSearchInput: Selector
    notificationMessage: Selector
    stringOption: Selector
    jsonOption: Selector
    setOption: Selector
    zsetOption: Selector
    listOption: Selector
    hashOption: Selector
    closeKeyButton: Selector
    addKeyValueItemsButton: Selector
    hashFieldInput: Selector
    hashValueInput: Selector
    saveHashFieldButton: Selector
    saveMemberButton: Selector
    hashFieldsList: Selector
    hashValuesList: Selector
    setMembersList: Selector
    zsetMembersList: Selector
    zsetScoresList: Selector
    searchInput: Selector
    searchButton: Selector
    confirmRemoveSetMemberButton: Selector
    confirmRemoveHashFieldButton: Selector
    confirmRemovZSetMemberButton: Selector
    databaseNames: Selector
    addListKeyElementInput: Selector
    saveElementButton: Selector
    listElementsList: Selector
    removeElementFromListButton: Selector
    removeElementFromListIconButton: Selector
    confirmRemoveListElementButton: Selector
    removeElementFromListSelect: Selector
    removeFromHeadSelection: Selector
    addJsonObjectButton: Selector
    jsonKeyValue: Selector
    jsonValueInput: Selector
    jsonKeyInput: Selector
    jsonError: Selector
    editJsonObjectButton: Selector
    expandJsonObject: Selector
    addJsonFieldButton: Selector
    toastCloseButton: Selector
    keySizeDetails: Selector
    keyLengthDetails: Selector
    scoreButton: Selector
    noResultsFound: Selector
    searchAdvices: Selector
    countInput: Selector
    tooltip: Selector
    keyNameInTheList: Selector
    keysNumberOfResults: Selector
    keysNumberOfScanned: Selector
    keysTotalNumber: Selector
    overviewTotalKeys: Selector
    overviewTotalMemory: Selector
    overviewConnectedClients: Selector
    selectedFilterTypeString: Selector
    overviewCommandsSec: Selector
    overviewCpu: Selector
    modulesButton: Selector
    overviewMoreInfo: Selector
    overviewTooltip: Selector
    overviewTooltipStatTitle: Selector
    treeViewButton: Selector
    treeViewArea: Selector
    browserViewButton: Selector
    scannedValue: Selector
    treeViewSeparator: Selector
    treeViewKeysNumber: Selector
    treeViewPercentage: Selector
    treeViewFolders: Selector
    totalKeysNumber: Selector
    breadcrumbsContainer: Selector
    databaseInfoIcon: Selector
    databaseInfoToolTip: Selector
    removeHashFieldButton: Selector
    removeSetMemberButton: Selector
    removeZserMemberButton: Selector
    treeViewKeysItem: Selector
    treeViewNodeArrowIcon: Selector
    treeViewDeviceFolder: Selector
    treeViewDeviceKyesCount: Selector
    treeViewDelimiterButton: Selector
    treeViewDelimiterInput: Selector
    treeViewDelimiterValueSave: Selector
    treeViewDelimiterValueCancel: Selector
    treeViewNotPatternedKeys: Selector
    modulesTypeDetails: Selector
    internalLinkToWorkbench: Selector
    deleteFilterButton: Selector

    constructor() {
        //CSS Selectors
        this.cssSelectorGrid = '[aria-label="grid"]';
        this.cssSelectorRows = '[aria-label="row"]';
        this.cssSelectorKey = '[data-testid^=key-]';
        //-------------------------------------------------------------------------------------------
        //DECLARATION OF SELECTORS
        //*Declare all elements/components of the relevant page.
        //*Target any element/component via data-id, if possible!
        //*The following categories are ordered alphabetically (Alerts, Buttons, Checkboxes, etc.).
        //-------------------------------------------------------------------------------------------
        //BUTTONS
        this.keyDetailsHeader = Selector('[data-testid=key-details-header]');
        this.keyListTable = Selector('[data-testid=keyList-table]');
        this.deleteKeyButton = Selector('[data-testid=delete-key-btn]');
        this.confirmDeleteKeyButton = Selector('[data-testid=delete-key-confirm-btn]');
        this.keyNameFormDetails = Selector('[data-testid=key-name-text]');
        this.keyDetailsTTL = Selector('[data-testid=key-ttl-text]');
        this.editKeyTTLButton = Selector('[data-testid=edit-ttl-btn]');
        this.closeEditTTL = Selector('[data-testid=cancel-btn]');
        this.saveTTLValue = Selector('[data-testid=apply-btn]');
        this.ttlValueInKeysTable = Selector('[data-testid^=ttl-]');
        this.refreshKeysButton = Selector('[data-testid=refresh-keys-btn]');
        this.refreshKeyButton = Selector('[data-testid=refresh-key-btn]')
        this.applyButton = Selector('[data-testid=apply-btn]');
        this.editKeyNameButton = Selector('[data-testid=edit-key-btn]');
        this.closeKeyButton = Selector('[data-testid=close-key-btn]');
        this.stringKeyValue = Selector('.key-details-body pre');
        this.keyDetailsBadge = Selector('.key-details-header .euiBadge__text');
        this.plusAddKeyButton = Selector('[data-testid=btn-add-key]');
        this.addKeyValueItemsButton = Selector('[data-testid=add-key-value-items-btn]');
        this.saveHashFieldButton = Selector('[data-testid=save-fields-btn]');
        this.saveMemberButton = Selector('[data-testid=save-members-btn]');
        this.searchButton = Selector('[data-testid=search-button]');
        this.addKeyButton = Selector('span').withExactText('Add Key');
        this.keyTypeDropDown = Selector('fieldset button.euiSuperSelectControl');
        this.progressLine = Selector('div.euiProgress');
        this.confirmRemoveHashFieldButton = Selector('[data-testid^=remove-hash-button-] span');
        this.removeSetMemberButton = Selector('[data-testid^=set-remove-btn]');
        this.removeHashFieldButton = Selector('[data-testid^=remove-hash-button]');
        this.removeZserMemberButton = Selector('[data-testid^=zset-remove-button]');
        this.confirmRemoveSetMemberButton = Selector('[data-testid^=set-remove-btn-] span');
        this.confirmRemovZSetMemberButton = Selector('[data-testid^=zset-remove-button-] span');
        this.saveElementButton = Selector('[data-testid=save-elements-btn]');
        this.removeElementFromListIconButton = Selector('[data-testid=remove-key-value-items-btn]');
        this.removeElementFromListButton = Selector('[data-testid=remove-elements-btn]');
        this.confirmRemoveListElementButton = Selector('[data-testid=remove-submit]');
        this.removeElementFromListSelect = Selector('[data-testid=destination-select]');
        this.addJsonObjectButton = Selector('[data-testid=add-object-btn]');
        this.addJsonFieldButton = Selector('[data-testid=add-field-btn]');
        this.expandJsonObject = Selector('[data-testid=expand-object]');
        this.toastCloseButton = Selector('[data-test-subj=toastCloseButton]');
        this.scoreButton = Selector('[data-testid=score-button]');
        this.editJsonObjectButton = Selector('[data-testid=edit-object-btn]');
        this.applyEditButton = Selector('[data-testid=apply-edit-btn]');
        this.filterByKeyTypeDropDown = Selector('[data-testid=filter-option-type-default]');
        this.filterOptionType = Selector('[data-test-subj^=filter-option-type-]');
        this.scanMoreButton = Selector('[data-testid=scan-more]');
        this.resizeBtnKeyList = Selector('[data-test-subj=resize-btn-keyList-keyDetails]');
        this.modulesButton = Selector('[data-testid$=_module]');
        this.overviewMoreInfo = Selector('[data-testid=overview-more-info-button]');
        this.overviewTooltip = Selector('[data-testid=overview-more-info-tooltip]');
        this.overviewTooltipStatTitle = Selector('[data-testid=overview-db-stat-title]');
        this.databaseInfoIcon = Selector('[data-testid=db-info-icon]');
        this.treeViewButton = Selector('[data-testid=view-type-list-btn]');
        this.browserViewButton = Selector('[data-testid=view-type-browser-btn]');
        this.treeViewSeparator = Selector('[data-testid=tree-view-delimiter-btn]');
        this.treeViewKeysItem = Selector('[data-testid*="keys:keys:"]');
        this.treeViewNotPatternedKeys = Selector('[data-testid*="node-item_keys"]');
        this.treeViewNodeArrowIcon = Selector('[data-test-subj^=node-arrow-icon_]');
        this.deleteFilterButton = Selector('[data-testid*=delete-btn]');
        //TEXT INPUTS (also referred to as 'Text fields')
        this.keySizeDetails = Selector('[data-testid=key-size-text]');
        this.keyLengthDetails = Selector('[data-testid=key-length-text]');
        this.addKeyNameInput = Selector('[data-testid=key]');
        this.keyNameInput = Selector('[data-testid=edit-key-input]');
        this.keyTTLInput = Selector('[data-testid=ttl]');
        this.editKeyTTLInput = Selector('[data-testid=edit-ttl-input]');
        this.ttlText = Selector('[data-testid=key-ttl-text] span')
        this.hashFieldValueInput = Selector('[data-testid=field-value]');
        this.hashFieldNameInput = Selector('[data-testid=field-name]');
        this.listKeyElementInput = Selector('[data-testid=element]');
        this.stringKeyValueInput = Selector('[data-testid=string-value]');
        this.jsonKeyValueInput = Selector('[data-testid=json-value]');
        this.setMemberInput = Selector('[data-testid=member-name]');
        this.zsetMemberScoreInput = Selector('[data-testid=member-score]');
        this.filterByPatterSearchInput = Selector('[data-testid=search-key]');
        this.notificationMessage = Selector('[data-test-subj=euiToastHeader]');
        this.stringOption = Selector('#string');
        this.jsonOption = Selector('#ReJSON-RL');
        this.setOption = Selector('#set');
        this.zsetOption = Selector('#zset');
        this.listOption = Selector('#list');
        this.hashOption = Selector('#hash');
        this.removeFromHeadSelection = Selector('#HEAD');
        this.keyNameInTheList = Selector(this.cssSelectorKey);
        this.databaseNames = Selector('[data-testid^=db_name_]');
        this.hashFieldInput = Selector('[data-testid=hash-field]');
        this.hashValueInput = Selector('[data-testid=hash-value]');
        this.hashFieldsList = Selector('[data-testid^=hash-field-] span');
        this.hashValuesList = Selector('[data-testid^=hash-field-value-] span');
        this.setMembersList = Selector('[data-testid^=set-member-value-]');
        this.zsetMembersList = Selector('[data-testid^=zset-member-value-]');
        this.zsetScoresList = Selector('[data-testid^=zset-score-value-]');
        this.listElementsList = Selector('[data-testid^=list-element-value-]');
        this.searchInput = Selector('[data-testid=search]');
        this.addListKeyElementInput = Selector('[data-testid=elements-input]');
        this.jsonKeyValue = Selector('[data-testid=json-data]');
        this.jsonKeyInput = Selector('[data-testid=json-key]');
        this.jsonValueInput = Selector('[data-testid=json-value]');
        this.jsonError = Selector('[data-testid=edit-json-error]');
        this.tooltip = Selector('[role=tooltip]');
        this.noResultsFound = Selector('[data-test-subj=no-result-found]');
        this.searchAdvices = Selector('[data-test-subj=search-advices]');
        this.countInput = Selector('[data-testid=count-input]');
        this.keysNumberOfResults = Selector('[data-testid=keys-number-of-results]');
        this.keysNumberOfScanned = Selector('[data-testid=keys-number-of-scanned]');
        this.keysTotalNumber = Selector('[data-testid=keys-total]');
        this.overviewTotalKeys = Selector('[data-test-subj=overview-total-keys]');
        this.overviewTotalMemory = Selector('[data-test-subj=overview-total-memory]');
        this.overviewConnectedClients = Selector('[data-test-subj=overview-connected-clients]');
        this.overviewCommandsSec = Selector('[data-test-subj=overview-commands-sec]');
        this.overviewCpu = Selector('[data-test-subj=overview-cpu]');
        this.selectedFilterTypeString = Selector('[data-testid=filter-option-type-selected-string]');
        this.breadcrumbsContainer = Selector('[data-testid=breadcrumbs-container]');
        this.treeViewArea = Selector('[data-test-subj=tree-view-panel]');
        this.scannedValue = Selector('[data-testid=keys-number-of-scanned]');
        this.treeViewKeysNumber = Selector('[data-testid^=count_]');
        this.treeViewPercentage = Selector('[data-testid^=percentage_]');
        this.treeViewFolders = Selector('[data-test-subj^=node-arrow-icon_]');
        this.totalKeysNumber = Selector('[data-testid=keys-total]');
        this.databaseInfoToolTip = Selector('[data-testid=db-info-tooltip]');
        this.treeViewDeviceFolder = Selector('[data-testid^=node-item_device] div');
        this.treeViewDeviceKyesCount = Selector('[data-testid^=count_device] span');
        this.treeViewDelimiterButton = Selector('[data-testid=tree-view-delimiter-btn]');
        this.treeViewDelimiterInput = Selector('[data-testid=tree-view-delimiter-input]');
        this.treeViewDelimiterValueSave = Selector('[data-testid=apply-btn]');
        this.treeViewDelimiterValueCancel = Selector('[data-testid=cancel-btn]');
        this.modulesTypeDetails = Selector('[data-testid=modules-type-details]');
        this.internalLinkToWorkbench = Selector('[data-testid=internal-workbench-link]');
    }

    /**
     * Adding a new String key
     * @param keyName The name of the key
     * @param TTL The Time to live value of the key
     * @param value The key value
     */
    async addStringKey(keyName: string, value = ' ', TTL?: string): Promise<void> {
        await t.click(this.plusAddKeyButton);
        await t.click(this.keyTypeDropDown);
        await t.click(this.stringOption);
        await t.click(this.addKeyNameInput);
        await t.typeText(this.addKeyNameInput, keyName);
        if (TTL) {
            await t.click(this.keyTTLInput);
            await t.typeText(this.keyTTLInput, TTL);
        }
        await t.click(this.stringKeyValueInput);
        await t.typeText(this.stringKeyValueInput, value);
        await t.click(this.addKeyButton);
    }

    /**
     *Adding a new Json key
     * @param keyName The name of the key
     * @param TTL The Time to live value of the key
     * @param value The key value
     */
    async addJsonKey(keyName: string, TTL = ' ', value = ' '): Promise<void> {
        await t.click(this.plusAddKeyButton);
        await t.click(this.keyTypeDropDown);
        await t.click(this.jsonOption);
        await t.click(this.addKeyNameInput);
        await t.typeText(this.addKeyNameInput, keyName);
        await t.click(this.keyTTLInput);
        await t.typeText(this.keyTTLInput, TTL);
        await t.click(this.jsonKeyValueInput);
        await t.typeText(this.jsonKeyValueInput, value);
        await t.click(this.addKeyButton);
    }

    /**
     * Adding a new Set key
     * @param keyName The name of the key
     * @param TTL The Time to live value of the key
     * @param members The key members
     */
    async addSetKey(keyName: string, TTL = ' ', members = ' '): Promise<void> {
        await common.waitForElementNotVisible(this.progressLine);
        await t.click(this.plusAddKeyButton);
        await t.click(this.keyTypeDropDown);
        await t.click(this.setOption);
        await t.click(this.addKeyNameInput);
        await t.typeText(this.addKeyNameInput, keyName);
        await t.click(this.keyTTLInput);
        await t.typeText(this.keyTTLInput, TTL);
        await t.typeText(this.setMemberInput, members);
        await t.click(this.addKeyButton);
    }

    /**
     * Adding a new ZSet key
     * @param keyName The name of the key
     * @param TTL The Time to live value of the key
     * @param members The key members
     * @param scores The score of the key member
     */
    async addZSetKey(keyName: string, scores = ' ', TTL = ' ', members = ' '): Promise<void> {
        await common.waitForElementNotVisible(this.progressLine);
        await t.click(this.plusAddKeyButton);
        await t.click(this.keyTypeDropDown);
        await t.click(this.zsetOption);
        await t.click(this.addKeyNameInput);
        await t.typeText(this.addKeyNameInput, keyName);
        await t.click(this.keyTTLInput);
        await t.typeText(this.keyTTLInput, TTL);
        await t.typeText(this.setMemberInput, members);
        await t.typeText(this.zsetMemberScoreInput, scores);
        await t.click(this.addKeyButton);
    }

    /**
     * Adding a new List key
     * @param keyName The name of the key
     * @param TTL The Time to live value of the key
     * @param element The key element
     */
    async addListKey(keyName: string, TTL = ' ', element = ' '): Promise<void> {
        await common.waitForElementNotVisible(this.progressLine);
        await t.click(this.plusAddKeyButton);
        await t.click(this.keyTypeDropDown);
        await t.click(this.listOption);
        await t.click(this.addKeyNameInput);
        await t.typeText(this.addKeyNameInput, keyName);
        await t.click(this.keyTTLInput);
        await t.typeText(this.keyTTLInput, TTL);
        await t.click(this.listKeyElementInput);
        await t.typeText(this.listKeyElementInput, element);
        await t.click(this.addKeyButton);
    }

    /**
     * Adding a new Hash key
     * @param keyName The name of the key
     * @param TTL The Time to live value of the key
     * @param field The field name of the key
     * @param value The value of the key
     */
    async addHashKey(keyName: string, TTL = ' ', field = ' ', value = ' '): Promise<void> {
        await common.waitForElementNotVisible(this.progressLine);
        await t.click(this.plusAddKeyButton);
        await t.click(this.keyTypeDropDown);
        await t.click(this.hashOption);
        await t.click(this.addKeyNameInput);
        await t.typeText(this.addKeyNameInput, keyName);
        await t.click(this.keyTTLInput);
        await t.typeText(this.keyTTLInput, TTL);
        await t.typeText(this.hashFieldNameInput, field);
        await t.typeText(this.hashFieldValueInput, value);
        await t.click(this.addKeyButton);
    }

    /**
     * Select keys filter group type
     * @param groupName The group name
     */
    async selectFilterGroupType(groupName: string): Promise<void> {
        if (await this.deleteFilterButton.visible) {
            await t.click(this.deleteFilterButton);
        }
        await t.click(this.filterByKeyTypeDropDown);
        await t.click(this.filterOptionType.withExactText(groupName));
    }

    /**
     * Searching by Key name in the list
     * @param keyName The name of the key
     */
    async searchByKeyName(keyName: string): Promise<void> {
        await t.click(this.filterByPatterSearchInput);
        await t.pressKey('ctrl+a delete');
        await t.typeText(this.filterByPatterSearchInput, keyName);
        await t.pressKey('enter')
    }

    /**
     * Verifying if the Key is in the List of keys
     * @param keyName The name of the key
     */
    async isKeyIsDisplayedInTheList(keyName: string): Promise<boolean> {
        const keyNameInTheList = Selector(`[data-testid="key-${keyName}"]`);
        const res = keyNameInTheList.exists;
        return res;
    }

    //Getting the text of the Notification message
    async getMessageText(): Promise<string> {
        const text = this.notificationMessage.textContent;
        return text;
    }

    //Delete key from details
    async deleteKey(): Promise<void> {
        if (await this.toastCloseButton.exists) {
            await t.click(this.toastCloseButton);
        }
        await t.click(this.keyNameInTheList);
        await t.click(this.deleteKeyButton);
        await t.click(this.confirmDeleteKeyButton);
    }

    /**
     * Delete key by Name from details
     * @param keyName The name of the key
     */
    async deleteKeyByName(keyName: string): Promise<void> {
        if (await this.toastCloseButton.visible) {
            await t.click(this.toastCloseButton);
        }
        await this.searchByKeyName(keyName);
        await t.click(this.keyNameInTheList);
        await t.click(this.deleteKeyButton);
        await t.click(this.confirmDeleteKeyButton);
    }

    /**
     * Edit key name from details
     * @param keyName The name of the key
     */
    async editKeyName(keyName: string): Promise<void> {
        await t
            .click(this.editKeyNameButton)
            .pressKey('ctrl+a delete')
            .typeText(this.keyNameInput, keyName)
            .click(this.applyButton);
    }

    /**
     * Edit String key value from details
     * @param value The value of the key
     */
    async editStringKeyValue(value: string): Promise<void> {
        await t
            .click(this.stringKeyValue)
            .pressKey('ctrl+a delete')
            .typeText(this.stringKeyValueInput, value)
            .click(this.applyButton);
    }

    //Get string key value from details
    async getStringKeyValue(): Promise<string> {
        const value = this.stringKeyValue.textContent;
        return value;
    }

    /**
     * Add field to hash key
     * @param keyFieldValue The value of the hash field
     * @param keyValue The hash value
     */
    async addFieldToHash(keyFieldValue: string, keyValue: string): Promise<void> {
        if (await this.toastCloseButton.exists) {
            await t.click(this.toastCloseButton);
        }
        await t.click(this.addKeyValueItemsButton);
        await t.typeText(this.hashFieldInput, keyFieldValue);
        await t.typeText(this.hashValueInput, keyValue);
        await t.click(this.saveHashFieldButton);
    }

    /**
     * Search by the value in the key details
     * @param value The value of the search parameter
     */
    async searchByTheValueInKeyDetails(value: string): Promise<void> {
        await t.click(this.searchButton);
        await t.pressKey('ctrl+a delete');
        await t.typeText(this.searchInput, value);
        await t.pressKey('enter');
    }

    /**
     * Search by the value in the set key details
     * @param value The value of the search parameter
     */
    async searchByTheValueInSetKey(value: string): Promise<void> {
        await t.click(this.searchInput);
        await t.pressKey('ctrl+a delete');
        await t.typeText(this.searchInput, value);
        await t.pressKey('enter');
    }

    /**
     * Add member to the Set key
     * @param keyMember The value of the set member
     */
    async addMemberToSet(keyMember: string): Promise<void> {
        if (await this.toastCloseButton.exists) {
            await t.click(this.toastCloseButton);
        }
        await t.click(this.addKeyValueItemsButton);
        await t.typeText(this.setMemberInput, keyMember);
        await t.click(this.saveMemberButton);
    }

    /**
     * Add member to the ZSet key
     * @param keyMember The value of the Zset member
     * @param score The value of the score
     */
    async addMemberToZSet(keyMember: string, score: string): Promise<void> {
        if (await this.toastCloseButton.exists) {
            await t.click(this.toastCloseButton);
        }
        await t.click(this.addKeyValueItemsButton);
        await t.typeText(this.setMemberInput, keyMember);
        await t.typeText(this.zsetMemberScoreInput, score);
        await t.click(this.saveMemberButton);
    }

    //Get databases name
    async getDatabasesName(): Promise<string> {
        const text = this.databaseNames.textContent;
        return text;
    }

    //Open key details
    async openKeyDetails(keyName: string): Promise<void> {
        await this.searchByKeyName(keyName);
        await t.click(this.keyNameInTheList);
    }

    /**
     * Add element to the List key
     * @param element The value of the list element
     */
    async addElementToList(element: string): Promise<void> {
        if (await this.toastCloseButton.exists) {
            await t.click(this.toastCloseButton);
        }
        await t.click(this.addKeyValueItemsButton);
        await t.typeText(this.addListKeyElementInput, element);
        await t.click(this.saveElementButton);
    }

    //Remove List element from tail for Redis databases less then v. 6.2.
    async removeListElementFromTailOld(): Promise<void> {
        await t.click(this.removeElementFromListIconButton);
        await t.click(this.removeElementFromListButton);
        await t.click(this.confirmRemoveListElementButton);
    }

    //Remove List element from head for Redis databases less then v. 6.2.
    async removeListElementFromHeadOld(): Promise<void> {
        await t.click(this.removeElementFromListIconButton);
        //Select Remove from head selection
        await t.click(this.removeElementFromListSelect);
        await t.click(this.removeFromHeadSelection);
        //Confirm removing
        await t.click(this.removeElementFromListButton);
        await t.click(this.confirmRemoveListElementButton);
    }

    /**
     * Remove List element from tail
     * @param count The count if elements for removing
     */
    async removeListElementFromTail(count: string): Promise<void> {
        await t.click(this.removeElementFromListIconButton);
        await t.typeText(this.countInput, count);
        await t.click(this.removeElementFromListButton);
        await t.click(this.confirmRemoveListElementButton);
    }

    /**
     * Remove List element from head
     * @param count The count if elements for removing
     */
    async removeListElementFromHead(count: string): Promise<void> {
        await t.click(this.removeElementFromListIconButton);
        //Enter count of the removing elements
        await t.typeText(this.countInput, count);
        //Select Remove from head selection
        await t.click(this.removeElementFromListSelect);
        await t.click(this.removeFromHeadSelection);
        //Confirm removing
        await t.click(this.removeElementFromListButton);
        await t.click(this.confirmRemoveListElementButton);
    }

    /**
     * Add json key with value on the same level of the structure
     * @param jsonKey The json key name
     * @param jsonKeyValue The value of the json key
     */
    async addJsonKeyOnTheSameLevel(jsonKey: string, jsonKeyValue: any): Promise<void> {
        await t.click(this.addJsonObjectButton);
        await t.typeText(this.jsonKeyInput, jsonKey);
        await t.typeText(this.jsonValueInput, jsonKeyValue);
        await t.click(this.applyButton);
    }

    /**
     * Add json key with value inside the Json structure
     * @param jsonKey The json key name
     * @param jsonKeyValue The value of the json key
     */
    async addJsonKeyInsideStructure(jsonKey: string, jsonKeyValue: any): Promise<void> {
        await t.click(this.expandJsonObject);
        await t.click(this.addJsonFieldButton);
        await t.typeText(this.jsonKeyInput, jsonKey);
        await t.typeText(this.jsonValueInput, jsonKeyValue);
        await t.click(this.applyButton);
    }

    /**
     * Add json structure
     * @param jsonStructure The structure of the json key
     */
    async addJsonStructure(jsonStructure: string): Promise<void> {
        await t.click(this.expandJsonObject);
        await t.click(this.editJsonObjectButton);
        await t.pressKey('ctrl+a delete');
        await t.typeText(this.jsonValueInput, jsonStructure);
        await t.click(this.applyEditButton);
    }

    /**
     * Get Values list of the key
     * @param element Selector of the element with list
     */
    async getValuesListByElement(element): Promise<string[]> {
        const keyValues = [];
        const count = await element.count;
        for (let i = 0; i < count; i++) {
            keyValues[i] = await element.nth(i).textContent;
            i++;
        }
        return keyValues;
    }

    /**
     * Check tree view structure
     * @folders name of folders for tree view build
     */
    async checkTreeViewFoldersStructure(folders: Array<Array<string>>, delimiter: string, commonKeyFolder: boolean): Promise<void> {
        // Verify that all keys that are not inside of tree view doesn't contain delimiter
        if (commonKeyFolder) {
            await t.expect(this.treeViewNotPatternedKeys.exists).ok('Folder with not patterned keys');
            await t.click(this.treeViewNotPatternedKeys);
            const notPatternedKeys = await Selector('[data-test-subj=key-list-panel]').find(this.cssSelectorKey);
            const notPatternedKeysNumber = await notPatternedKeys.count;
            for (let i = 0; i < notPatternedKeysNumber; i++) {
                await t.expect(notPatternedKeys.nth(i).withText(delimiter).exists).notOk('Not contained delimiter keys');
            }
        }
        // Verify that every level of tree view is clickable
        const foldersNumber = folders.length;
        for(let i = 0; i < foldersNumber; i++) {
            const innerFoldersNumber = folders[i].length;
            const array: string[] = [];
            for(let j = 0; j < innerFoldersNumber; j++) {
                if (j === 0) {
                    const folderSelector = `[data-testid="node-item_${folders[i][j]}${delimiter}"]`;
                    array.push(folderSelector);
                    await t.click(await Selector(folderSelector));
                }
                else {
                    const lastSelector = array[array.length - 1].substring(0, array[array.length - 1].length - 2);
                    const folderSelector = `${lastSelector}${folders[i][j]}${delimiter}"]`;
                    array.push(folderSelector);
                    await t.click(await Selector(folderSelector));
                }
            }
            // Verify that the last folder level contains required keys
            const lastSelector = array[array.length - 1].substring(0, array[array.length - 1].length - 2);
            const folderSelector = `${lastSelector}keys${delimiter}keys${delimiter}"]`
            await t.click(await Selector(folderSelector));
            const foundKeyName = `${folders[i].join(delimiter)}`;
            await t.expect(Selector(`[data-testid*="key-${foundKeyName}"]`).visible).ok('Specific key');
        }
    }
=======
  //DECLARATION OF CSS selectors
  cssSelectorGrid: string
  cssSelectorRows: string
  cssSelectorKey: string
  cssFilteringLabel: string
  //------------------------------------------------------------------------------------------
  //DECLARATION OF TYPES: DOM ELEMENTS and UI COMPONENTS
  //*Assign the 'Selector' type to any element/component nested within the constructor.
  //------------------------------------------------------------------------------------------

  plusAddKeyButton: Selector
  addKeyButton: Selector
  keyTypeDropDown: Selector
  progressLine: Selector
  keyDetailsHeader: Selector
  keyListTable: Selector
  keyDetailsBadge: Selector
  deleteKeyButton: Selector
  confirmDeleteKeyButton: Selector
  keyNameFormDetails: Selector
  keyDetailsTTL: Selector
  editKeyTTLButton: Selector
  editKeyTTLInput: Selector
  ttlText: Selector
  closeEditTTL: Selector
  saveTTLValue: Selector
  refreshKeysButton: Selector
  refreshKeyButton: Selector
  applyButton: Selector
  applyEditButton: Selector
  filterByKeyTypeDropDown: Selector
  filterOptionType: Selector
  scanMoreButton: Selector
  resizeBtnKeyList: Selector
  editKeyNameButton: Selector
  stringKeyValue: Selector
  addKeyNameInput: Selector
  keyNameInput: Selector
  keyTTLInput: Selector
  ttlValueInKeysTable: Selector
  listKeyElementInput: Selector
  jsonKeyValueInput: Selector
  setMemberInput: Selector
  zsetMemberScoreInput:  Selector
  stringKeyValueInput: Selector
  hashFieldNameInput: Selector
  hashFieldValueInput: Selector
  filterByPatterSearchInput: Selector
  notificationMessage: Selector
  stringOption: Selector
  jsonOption: Selector
  setOption: Selector
  zsetOption: Selector
  listOption: Selector
  hashOption: Selector
  closeKeyButton: Selector
  addKeyValueItemsButton: Selector
  hashFieldInput: Selector
  hashValueInput: Selector
  saveHashFieldButton: Selector
  saveMemberButton: Selector
  hashFieldsList: Selector
  hashValuesList: Selector
  setMembersList: Selector
  zsetMembersList: Selector
  zsetScoresList: Selector
  searchInput: Selector
  searchButtonInKeyDetails: Selector
  confirmRemoveSetMemberButton: Selector
  confirmRemoveHashFieldButton: Selector
  confirmRemovZSetMemberButton: Selector
  databaseNames: Selector
  addListKeyElementInput: Selector
  saveElementButton: Selector
  listElementsList: Selector
  removeElementFromListButton: Selector
  removeElementFromListIconButton: Selector
  confirmRemoveListElementButton: Selector
  removeElementFromListSelect: Selector
  removeFromHeadSelection: Selector
  addJsonObjectButton: Selector
  jsonKeyValue: Selector
  jsonValueInput: Selector
  jsonKeyInput: Selector
  jsonError: Selector
  editJsonObjectButton: Selector
  expandJsonObject: Selector
  addJsonFieldButton: Selector
  toastCloseButton: Selector
  keySizeDetails: Selector
  keyLengthDetails: Selector
  scoreButton: Selector
  noResultsFound: Selector
  searchAdvices: Selector
  countInput: Selector
  tooltip: Selector
  keyNameInTheList: Selector
  keysNumberOfResults: Selector
  keysNumberOfScanned: Selector
  keysTotalNumber: Selector
  overviewTotalKeys: Selector
  overviewTotalMemory: Selector
  overviewConnectedClients: Selector
  selectedFilterTypeString: Selector
  overviewCommandsSec: Selector
  overviewCpu: Selector
  modulesButton: Selector
  overviewMoreInfo: Selector
  overviewTooltip: Selector
  overviewTooltipStatTitle: Selector
  treeViewButton: Selector
  treeViewArea: Selector
  browserViewButton: Selector
  scannedValue: Selector
  treeViewSeparator: Selector
  treeViewKeysNumber: Selector
  treeViewPercentage: Selector
  treeViewFolders: Selector
  totalKeysNumber: Selector
  breadcrumbsContainer: Selector
  databaseInfoIcon: Selector
  databaseInfoToolTip: Selector
  removeHashFieldButton: Selector
  removeSetMemberButton: Selector
  removeZserMemberButton: Selector
  treeViewKeysItem: Selector
  treeViewNodeArrowIcon: Selector
  treeViewDeviceFolder: Selector
  treeViewDeviceKyesCount: Selector
  modulesTypeDetails: Selector
  internalLinkToWorkbench: Selector
  deleteFilterButton: Selector
  filteringLabel: Selector
  keysSummary: Selector
  multiSearchArea: Selector
  searchButton: Selector
  clearFilterButton: Selector
  clearSelectionButton: Selector
  filterOptionTypeSelected: Selector

  constructor() {
      //CSS Selectors
      this.cssSelectorGrid = '[aria-label="grid"]';
      this.cssSelectorRows = '[aria-label="row"]';
      this.cssSelectorKey = '[data-testid^=key-]';
      this.cssFilteringLabel = '[data-testid=multi-search]';
      //-------------------------------------------------------------------------------------------
      //DECLARATION OF SELECTORS
      //*Declare all elements/components of the relevant page.
      //*Target any element/component via data-id, if possible!
      //*The following categories are ordered alphabetically (Alerts, Buttons, Checkboxes, etc.).
      //-------------------------------------------------------------------------------------------
      //BUTTONS
      this.keyDetailsHeader = Selector('[data-testid=key-details-header]');
      this.keyListTable = Selector('[data-testid=keyList-table]');
      this.deleteKeyButton = Selector('[data-testid=delete-key-btn]');
      this.confirmDeleteKeyButton = Selector('[data-testid=delete-key-confirm-btn]');
      this.keyNameFormDetails = Selector('[data-testid=key-name-text]');
      this.keyDetailsTTL = Selector('[data-testid=key-ttl-text]');
      this.editKeyTTLButton = Selector('[data-testid=edit-ttl-btn]');
      this.closeEditTTL = Selector('[data-testid=cancel-btn]');
      this.saveTTLValue = Selector('[data-testid=apply-btn]');
      this.ttlValueInKeysTable = Selector('[data-testid^=ttl-]');
      this.refreshKeysButton = Selector('[data-testid=refresh-keys-btn]');
      this.refreshKeyButton = Selector('[data-testid=refresh-key-btn]')
      this.applyButton = Selector('[data-testid=apply-btn]');
      this.editKeyNameButton = Selector('[data-testid=edit-key-btn]');
      this.closeKeyButton = Selector('[data-testid=close-key-btn]');
      this.stringKeyValue = Selector('.key-details-body pre');
      this.keyDetailsBadge = Selector('.key-details-header .euiBadge__text');
      this.plusAddKeyButton = Selector('[data-testid=btn-add-key]');
      this.addKeyValueItemsButton = Selector('[data-testid=add-key-value-items-btn]');
      this.saveHashFieldButton = Selector('[data-testid=save-fields-btn]');
      this.saveMemberButton = Selector('[data-testid=save-members-btn]');
      this.searchButtonInKeyDetails = Selector('[data-testid=search-button]');
      this.addKeyButton = Selector('span').withExactText('Add Key');
      this.keyTypeDropDown = Selector('fieldset button.euiSuperSelectControl');
      this.progressLine = Selector('div.euiProgress');
      this.confirmRemoveHashFieldButton = Selector('[data-testid^=remove-hash-button-] span');
      this.removeSetMemberButton = Selector('[data-testid^=set-remove-btn]');
      this.removeHashFieldButton = Selector('[data-testid^=remove-hash-button]');
      this.removeZserMemberButton = Selector('[data-testid^=zset-remove-button]');
      this.confirmRemoveSetMemberButton = Selector('[data-testid^=set-remove-btn-] span');
      this.confirmRemovZSetMemberButton = Selector('[data-testid^=zset-remove-button-] span');
      this.saveElementButton = Selector('[data-testid=save-elements-btn]');
      this.removeElementFromListIconButton = Selector('[data-testid=remove-key-value-items-btn]');
      this.removeElementFromListButton = Selector('[data-testid=remove-elements-btn]');
      this.confirmRemoveListElementButton = Selector('[data-testid=remove-submit]');
      this.removeElementFromListSelect = Selector('[data-testid=destination-select]');
      this.addJsonObjectButton = Selector('[data-testid=add-object-btn]');
      this.addJsonFieldButton = Selector('[data-testid=add-field-btn]');
      this.expandJsonObject = Selector('[data-testid=expand-object]');
      this.toastCloseButton = Selector('[data-test-subj=toastCloseButton]');
      this.scoreButton = Selector('[data-testid=score-button]');
      this.editJsonObjectButton = Selector('[data-testid=edit-object-btn]');
      this.applyEditButton = Selector('[data-testid=apply-edit-btn]');
      this.filterByKeyTypeDropDown = Selector('[data-testid=filter-option-type-default]');
      this.filterOptionType = Selector('[data-test-subj^=filter-option-type-]');
      this.scanMoreButton = Selector('[data-testid=scan-more]');
      this.resizeBtnKeyList = Selector('[data-test-subj=resize-btn-keyList-keyDetails]');
      this.modulesButton = Selector('[data-testid$=_module]');
      this.overviewMoreInfo = Selector('[data-testid=overview-more-info-button]');
      this.overviewTooltip = Selector('[data-testid=overview-more-info-tooltip]');
      this.overviewTooltipStatTitle = Selector('[data-testid=overview-db-stat-title]');
      this.databaseInfoIcon = Selector('[data-testid=db-info-icon]');
      this.treeViewButton = Selector('[data-testid=view-type-list-btn]');
      this.browserViewButton = Selector('[data-testid=view-type-browser-btn]');
      this.treeViewSeparator = Selector('[data-testid=tree-view-delimiter-btn]');
      this.treeViewKeysItem = Selector('[data-testid*="keys:keys:"]');
      this.treeViewNodeArrowIcon = Selector('[data-test-subj^=node-arrow-icon_]');
      this.deleteFilterButton = Selector('[data-testid*=delete-btn]');
      this.searchButton = Selector('[data-testid=search-btn]');
      this.clearFilterButton = Selector('[data-testid=reset-filter-btn]');
      this.clearSelectionButton = Selector('[data-testid=clear-selection-btn]');
      //TEXT INPUTS (also referred to as 'Text fields')
      this.keySizeDetails = Selector('[data-testid=key-size-text]');
      this.keyLengthDetails = Selector('[data-testid=key-length-text]');
      this.addKeyNameInput = Selector('[data-testid=key]');
      this.keyNameInput = Selector('[data-testid=edit-key-input]');
      this.keyTTLInput = Selector('[data-testid=ttl]');
      this.editKeyTTLInput = Selector('[data-testid=edit-ttl-input]');
      this.ttlText = Selector('[data-testid=key-ttl-text] span')
      this.hashFieldValueInput = Selector('[data-testid=field-value]');
      this.hashFieldNameInput = Selector('[data-testid=field-name]');
      this.listKeyElementInput = Selector('[data-testid=element]');
      this.stringKeyValueInput = Selector('[data-testid=string-value]');
      this.jsonKeyValueInput = Selector('[data-testid=json-value]');
      this.setMemberInput = Selector('[data-testid=member-name]');
      this.zsetMemberScoreInput = Selector('[data-testid=member-score]');
      this.filterByPatterSearchInput = Selector('[data-testid=search-key]');
      this.notificationMessage = Selector('[data-test-subj=euiToastHeader]');
      this.stringOption = Selector('#string');
      this.jsonOption = Selector('#ReJSON-RL');
      this.setOption = Selector('#set');
      this.zsetOption = Selector('#zset');
      this.listOption = Selector('#list');
      this.hashOption = Selector('#hash');
      this.removeFromHeadSelection = Selector('#HEAD');
      this.keyNameInTheList = Selector(this.cssSelectorKey);
      this.databaseNames = Selector('[data-testid^=db_name_]');
      this.hashFieldInput = Selector('[data-testid=hash-field]');
      this.hashValueInput = Selector('[data-testid=hash-value]');
      this.hashFieldsList = Selector('[data-testid^=hash-field-] span');
      this.hashValuesList = Selector('[data-testid^=hash-field-value-] span');
      this.setMembersList = Selector('[data-testid^=set-member-value-]');
      this.zsetMembersList = Selector('[data-testid^=zset-member-value-]');
      this.zsetScoresList = Selector('[data-testid^=zset-score-value-]');
      this.listElementsList = Selector('[data-testid^=list-element-value-]');
      this.searchInput = Selector('[data-testid=search]');
      this.addListKeyElementInput = Selector('[data-testid=elements-input]');
      this.jsonKeyValue = Selector('[data-testid=json-data]');
      this.jsonKeyInput = Selector('[data-testid=json-key]');
      this.jsonValueInput = Selector('[data-testid=json-value]');
      this.jsonError = Selector('[data-testid=edit-json-error]');
      this.tooltip = Selector('[role=tooltip]');
      this.noResultsFound = Selector('[data-test-subj=no-result-found]');
      this.searchAdvices = Selector('[data-test-subj=search-advices]');
      this.countInput = Selector('[data-testid=count-input]');
      this.keysNumberOfResults = Selector('[data-testid=keys-number-of-results]');
      this.keysNumberOfScanned = Selector('[data-testid=keys-number-of-scanned]');
      this.keysTotalNumber = Selector('[data-testid=keys-total]');
      this.overviewTotalKeys = Selector('[data-test-subj=overview-total-keys]');
      this.overviewTotalMemory = Selector('[data-test-subj=overview-total-memory]');
      this.overviewConnectedClients = Selector('[data-test-subj=overview-connected-clients]');
      this.overviewCommandsSec = Selector('[data-test-subj=overview-commands-sec]');
      this.overviewCpu = Selector('[data-test-subj=overview-cpu]');
      this.selectedFilterTypeString = Selector('[data-testid=filter-option-type-selected-string]');
      this.breadcrumbsContainer = Selector('[data-testid=breadcrumbs-container]');
      this.treeViewArea = Selector('[data-test-subj=tree-view-panel]');
      this.scannedValue = Selector('[data-testid=keys-number-of-scanned]');
      this.treeViewKeysNumber = Selector('[data-testid^=count_]');
      this.treeViewPercentage = Selector('[data-testid^=percentage_]');
      this.treeViewFolders = Selector('[data-test-subj^=node-arrow-icon_]');
      this.totalKeysNumber = Selector('[data-testid=keys-total]');
      this.databaseInfoToolTip = Selector('[data-testid=db-info-tooltip]');
      this.treeViewDeviceFolder = Selector('[data-testid^=node-item_device] div');
      this.treeViewDeviceKyesCount = Selector('[data-testid^=count_device] span');
      this.modulesTypeDetails = Selector('[data-testid=modules-type-details]');
      this.internalLinkToWorkbench = Selector('[data-testid=internal-workbench-link]');
      this.filteringLabel = Selector('[data-testid^=badge-]');
      this.keysSummary = Selector('[data-testid=keys-summary]');
      this.multiSearchArea = Selector(this.cssFilteringLabel);
      this.filterOptionTypeSelected = Selector('[data-testid^=filter-option-type-selected]');
  }

  /**
   * Adding a new String key
   * @param keyName The name of the key
   * @param TTL The Time to live value of the key
   * @param value The key value
   */
  async addStringKey(keyName: string, value = ' ', TTL?: string): Promise<void> {
      await t.click(this.plusAddKeyButton);
      await t.click(this.keyTypeDropDown);
      await t.click(this.stringOption);
      await t.click(this.addKeyNameInput);
      await t.typeText(this.addKeyNameInput, keyName);
      if(TTL){
          await t.click(this.keyTTLInput);
          await t.typeText(this.keyTTLInput, TTL);
      }
      await t.click(this.stringKeyValueInput);
      await t.typeText(this.stringKeyValueInput, value);
      await t.click(this.addKeyButton);
  }

  /**
  *Adding a new Json key
  * @param keyName The name of the key
  * @param TTL The Time to live value of the key
  * @param value The key value
  */
  async addJsonKey(keyName: string, TTL = ' ', value = ' '): Promise<void> {
      await t.click(this.plusAddKeyButton);
      await t.click(this.keyTypeDropDown);
      await t.click(this.jsonOption);
      await t.click(this.addKeyNameInput);
      await t.typeText(this.addKeyNameInput, keyName);
      await t.click(this.keyTTLInput);
      await t.typeText(this.keyTTLInput, TTL);
      await t.click(this.jsonKeyValueInput);
      await t.typeText(this.jsonKeyValueInput, value);
      await t.click(this.addKeyButton);
  }

  /**
  * Adding a new Set key
  * @param keyName The name of the key
  * @param TTL The Time to live value of the key
  * @param members The key members
  */
  async addSetKey(keyName: string, TTL = ' ', members = ' '): Promise<void> {
      await common.waitForElementNotVisible(this.progressLine);
      await t.click(this.plusAddKeyButton);
      await t.click(this.keyTypeDropDown);
      await t.click(this.setOption);
      await t.click(this.addKeyNameInput);
      await t.typeText(this.addKeyNameInput, keyName);
      await t.click(this.keyTTLInput);
      await t.typeText(this.keyTTLInput, TTL);
      await t.typeText(this.setMemberInput, members);
      await t.click(this.addKeyButton);
  }

  /**
  * Adding a new ZSet key
  * @param keyName The name of the key
  * @param TTL The Time to live value of the key
  * @param members The key members
  * @param scores The score of the key member
  */
  async addZSetKey(keyName: string, scores = ' ', TTL = ' ', members = ' '): Promise<void> {
      await common.waitForElementNotVisible(this.progressLine);
      await t.click(this.plusAddKeyButton);
      await t.click(this.keyTypeDropDown);
      await t.click(this.zsetOption);
      await t.click(this.addKeyNameInput);
      await t.typeText(this.addKeyNameInput, keyName);
      await t.click(this.keyTTLInput);
      await t.typeText(this.keyTTLInput, TTL);
      await t.typeText(this.setMemberInput, members);
      await t.typeText(this.zsetMemberScoreInput, scores);
      await t.click(this.addKeyButton);
  }

  /**
  * Adding a new List key
  * @param keyName The name of the key
  * @param TTL The Time to live value of the key
  * @param element The key element
  */
  async addListKey(keyName: string, TTL = ' ', element = ' '): Promise<void> {
      await common.waitForElementNotVisible(this.progressLine);
      await t.click(this.plusAddKeyButton);
      await t.click(this.keyTypeDropDown);
      await t.click(this.listOption);
      await t.click(this.addKeyNameInput);
      await t.typeText(this.addKeyNameInput, keyName);
      await t.click(this.keyTTLInput);
      await t.typeText(this.keyTTLInput, TTL);
      await t.click(this.listKeyElementInput);
      await t.typeText(this.listKeyElementInput, element);
      await t.click(this.addKeyButton);
  }

  /**
  * Adding a new Hash key
  * @param keyName The name of the key
  * @param TTL The Time to live value of the key
  * @param field The field name of the key
  * @param value The value of the key
  */
  async addHashKey(keyName: string, TTL = ' ', field = ' ', value = ' '): Promise<void> {
      await common.waitForElementNotVisible(this.progressLine);
      await t.click(this.plusAddKeyButton);
      await t.click(this.keyTypeDropDown);
      await t.click(this.hashOption);
      await t.click(this.addKeyNameInput);
      await t.typeText(this.addKeyNameInput, keyName);
      await t.click(this.keyTTLInput);
      await t.typeText(this.keyTTLInput, TTL);
      await t.typeText(this.hashFieldNameInput, field);
      await t.typeText(this.hashFieldValueInput, value);
      await t.click(this.addKeyButton);
  }

  /**
  * Select keys filter group type
  * @param groupName The group name
  */
  async selectFilterGroupType(groupName: string): Promise<void> {
      if(await this.deleteFilterButton.visible) {
          await t.click(this.deleteFilterButton);
      }
      await t.click(this.filterByKeyTypeDropDown);
      await t.click(this.filterOptionType.withExactText(groupName));
  }

  /**
  * Searching by Key name in the list
  * @param keyName The name of the key
  */
  async searchByKeyName(keyName: string): Promise<void> {
      await t.click(this.filterByPatterSearchInput);
      await t.pressKey('ctrl+a delete');
      await t.typeText(this.filterByPatterSearchInput, keyName);
      await t.pressKey('enter')
  }

  /**
  * Verifying if the Key is in the List of keys
  * @param keyName The name of the key
  */
  async isKeyIsDisplayedInTheList(keyName: string): Promise<boolean> {
      const keyNameInTheList = Selector(`[data-testid="key-${keyName}"]`);
      const res = keyNameInTheList.exists;
      return res;
  }

  //Getting the text of the Notification message
  async getMessageText(): Promise<string> {
      const text = this.notificationMessage.textContent;
      return text;
  }

  //Delete key from details
  async deleteKey(): Promise<void> {
      if (await this.toastCloseButton.exists) {
          await t.click(this.toastCloseButton);
      }
      await t.click(this.keyNameInTheList);
      await t.click(this.deleteKeyButton);
      await t.click(this.confirmDeleteKeyButton);
  }

  /**
  * Delete key by Name from details
  * @param keyName The name of the key
  */
  async deleteKeyByName(keyName: string): Promise<void> {
      if (await this.toastCloseButton.exists) {
          await t.click(this.toastCloseButton);
      }
      await this.searchByKeyName(keyName);
      await t.click(this.keyNameInTheList);
      await t.click(this.deleteKeyButton);
      await t.click(this.confirmDeleteKeyButton);
  }

  /**
  * Edit key name from details
  * @param keyName The name of the key
  */
  async editKeyName(keyName: string): Promise<void>{
      await t
          .click(this.editKeyNameButton)
          .pressKey('ctrl+a delete')
          .typeText(this.keyNameInput, keyName)
          .click(this.applyButton);
  }

  /**
  * Edit String key value from details
  * @param value The value of the key
  */
  async editStringKeyValue(value: string): Promise<void>{
      await t
          .click(this.stringKeyValue)
          .pressKey('ctrl+a delete')
          .typeText(this.stringKeyValueInput, value)
          .click(this.applyButton);
  }

  //Get string key value from details
  async getStringKeyValue(): Promise<string>{
      const value = this.stringKeyValue.textContent;
      return value;
  }

  /**
  * Add field to hash key
  * @param keyFieldValue The value of the hash field
  * @param keyValue The hash value
  */
  async addFieldToHash(keyFieldValue: string, keyValue: string): Promise<void>{
      if (await this.toastCloseButton.exists) {
          await t.click(this.toastCloseButton);
      }
      await t.click(this.addKeyValueItemsButton);
      await t.typeText(this.hashFieldInput, keyFieldValue);
      await t.typeText(this.hashValueInput, keyValue);
      await t.click(this.saveHashFieldButton);
  }

  /**
  * Search by the value in the key details
  * @param value The value of the search parameter
  */
  async searchByTheValueInKeyDetails(value: string): Promise<void>{
      await t.click(this.searchButtonInKeyDetails);
      await t.pressKey('ctrl+a delete');
      await t.typeText(this.searchInput, value);
      await t.pressKey('enter');
  }

  /**
  * Search by the value in the set key details
  * @param value The value of the search parameter
  */
  async searchByTheValueInSetKey(value: string): Promise<void>{
      await t.click(this.searchInput);
      await t.pressKey('ctrl+a delete');
      await t.typeText(this.searchInput, value);
      await t.pressKey('enter');
  }

  /**
  * Add member to the Set key
  * @param keyMember The value of the set member
  */
  async addMemberToSet(keyMember: string): Promise<void>{
      if (await this.toastCloseButton.exists) {
          await t.click(this.toastCloseButton);
      }
      await t.click(this.addKeyValueItemsButton);
      await t.typeText(this.setMemberInput, keyMember);
      await t.click(this.saveMemberButton);
  }

  /**
  * Add member to the ZSet key
  * @param keyMember The value of the Zset member
  * @param score The value of the score
  */
  async addMemberToZSet(keyMember: string, score: string): Promise<void>{
      if (await this.toastCloseButton.exists) {
          await t.click(this.toastCloseButton);
      }
      await t.click(this.addKeyValueItemsButton);
      await t.typeText(this.setMemberInput, keyMember);
      await t.typeText(this.zsetMemberScoreInput, score);
      await t.click(this.saveMemberButton);
  }

  //Get databases name
  async getDatabasesName(): Promise<string> {
      const text = this.databaseNames.textContent;
      return text;
  }

  //Open key details
  async openKeyDetails(keyName: string): Promise<void>{
      await this.searchByKeyName(keyName);
      await t.click(this.keyNameInTheList);
  }

  /**
  * Add element to the List key
  * @param element The value of the list element
  */
  async addElementToList(element: string): Promise<void>{
      if (await this.toastCloseButton.exists) {
          await t.click(this.toastCloseButton);
      }
      await t.click(this.addKeyValueItemsButton);
      await t.typeText(this.addListKeyElementInput, element);
      await t.click(this.saveElementButton);
  }

  //Remove List element from tail for Redis databases less then v. 6.2.
  async removeListElementFromTailOld(): Promise<void>{
      await t.click(this.removeElementFromListIconButton);
      await t.click(this.removeElementFromListButton);
      await t.click(this.confirmRemoveListElementButton);
  }

  //Remove List element from head for Redis databases less then v. 6.2.
  async removeListElementFromHeadOld(): Promise<void>{
      await t.click(this.removeElementFromListIconButton);
      //Select Remove from head selection
      await t.click(this.removeElementFromListSelect);
      await t.click(this.removeFromHeadSelection);
      //Confirm removing
      await t.click(this.removeElementFromListButton);
      await t.click(this.confirmRemoveListElementButton);
  }

  /**
  * Remove List element from tail
  * @param count The count if elements for removing
  */
  async removeListElementFromTail(count: string): Promise<void>{
      await t.click(this.removeElementFromListIconButton);
      await t.typeText(this.countInput, count);
      await t.click(this.removeElementFromListButton);
      await t.click(this.confirmRemoveListElementButton);
  }

  /**
  * Remove List element from head
  * @param count The count if elements for removing
  */
  async removeListElementFromHead(count: string): Promise<void>{
      await t.click(this.removeElementFromListIconButton);
      //Enter count of the removing elements
      await t.typeText(this.countInput, count);
      //Select Remove from head selection
      await t.click(this.removeElementFromListSelect);
      await t.click(this.removeFromHeadSelection);
      //Confirm removing
      await t.click(this.removeElementFromListButton);
      await t.click(this.confirmRemoveListElementButton);
  }
  /**
  * Add json key with value on the same level of the structure
  * @param jsonKey The json key name
  * @param jsonKeyValue The value of the json key
  */
  async addJsonKeyOnTheSameLevel(jsonKey: string, jsonKeyValue: any): Promise<void>{
      await t.click(this.addJsonObjectButton);
      await t.typeText(this.jsonKeyInput, jsonKey);
      await t.typeText(this.jsonValueInput, jsonKeyValue);
      await t.click(this.applyButton);
  }

  /**
  * Add json key with value inside the Json structure
  * @param jsonKey The json key name
  * @param jsonKeyValue The value of the json key
  */
  async addJsonKeyInsideStructure(jsonKey: string, jsonKeyValue: any): Promise<void>{
      await t.click(this.expandJsonObject);
      await t.click(this.addJsonFieldButton);
      await t.typeText(this.jsonKeyInput, jsonKey);
      await t.typeText(this.jsonValueInput, jsonKeyValue);
      await t.click(this.applyButton);
  }

  /**
  * Add json structure
  * @param jsonStructure The structure of the json key
  */
  async addJsonStructure(jsonStructure: string): Promise<void>{
      await t.click(this.expandJsonObject);
      await t.click(this.editJsonObjectButton);
      await t.pressKey('ctrl+a delete');
      await t.typeText(this.jsonValueInput, jsonStructure);
      await t.click(this.applyEditButton);
  }

  /**
  * Get Values list of the key
  * @param element Selector of the element with list
  */
  async getValuesListByElement(element): Promise<string[]>{
      const keyValues = [];
      const count = await element.count;
      for (let i = 0; i < count; i++) {
          keyValues[i] = await element.nth(i).textContent;
          i++;
      }
      return keyValues;
  }
>>>>>>> 353645ba
}

/**
 * Add new keys parameters
 * @param keyName The name of the key
 * @param TTL The ttl of the key
 * @param value The value of the key
 * @param members The members of the key
 * @param scores The scores of the key member
 * @param field The field of the key
 */
export type AddNewKeyParameters = {
    keyName: string,
    value?: string,
    TTL?: string,
    members?: string,
    scores?: string,
    field?: string
}<|MERGE_RESOLUTION|>--- conflicted
+++ resolved
@@ -4,11 +4,11 @@
 const common = new Common();
 
 export class BrowserPage {
-<<<<<<< HEAD
     //DECLARATION OF CSS selectors
     cssSelectorGrid: string
     cssSelectorRows: string
     cssSelectorKey: string
+    cssFilteringLabel: string
     //------------------------------------------------------------------------------------------
     //DECLARATION OF TYPES: DOM ELEMENTS and UI COMPONENTS
     //*Assign the 'Selector' type to any element/component nested within the constructor.
@@ -71,7 +71,7 @@
     zsetMembersList: Selector
     zsetScoresList: Selector
     searchInput: Selector
-    searchButton: Selector
+    searchButtonInKeyDetails: Selector
     confirmRemoveSetMemberButton: Selector
     confirmRemoveHashFieldButton: Selector
     confirmRemovZSetMemberButton: Selector
@@ -141,12 +141,20 @@
     modulesTypeDetails: Selector
     internalLinkToWorkbench: Selector
     deleteFilterButton: Selector
+    filteringLabel: Selector
+    keysSummary: Selector
+    multiSearchArea: Selector
+    searchButton: Selector
+    clearFilterButton: Selector
+    clearSelectionButton: Selector
+    filterOptionTypeSelected: Selector
 
     constructor() {
         //CSS Selectors
         this.cssSelectorGrid = '[aria-label="grid"]';
         this.cssSelectorRows = '[aria-label="row"]';
         this.cssSelectorKey = '[data-testid^=key-]';
+        this.cssFilteringLabel = '[data-testid=multi-search]';
         //-------------------------------------------------------------------------------------------
         //DECLARATION OF SELECTORS
         //*Declare all elements/components of the relevant page.
@@ -175,7 +183,7 @@
         this.addKeyValueItemsButton = Selector('[data-testid=add-key-value-items-btn]');
         this.saveHashFieldButton = Selector('[data-testid=save-fields-btn]');
         this.saveMemberButton = Selector('[data-testid=save-members-btn]');
-        this.searchButton = Selector('[data-testid=search-button]');
+        this.searchButtonInKeyDetails = Selector('[data-testid=search-button]');
         this.addKeyButton = Selector('span').withExactText('Add Key');
         this.keyTypeDropDown = Selector('fieldset button.euiSuperSelectControl');
         this.progressLine = Selector('div.euiProgress');
@@ -213,6 +221,9 @@
         this.treeViewNotPatternedKeys = Selector('[data-testid*="node-item_keys"]');
         this.treeViewNodeArrowIcon = Selector('[data-test-subj^=node-arrow-icon_]');
         this.deleteFilterButton = Selector('[data-testid*=delete-btn]');
+        this.searchButton = Selector('[data-testid=search-btn]');
+        this.clearFilterButton = Selector('[data-testid=reset-filter-btn]');
+        this.clearSelectionButton = Selector('[data-testid=clear-selection-btn]');
         //TEXT INPUTS (also referred to as 'Text fields')
         this.keySizeDetails = Selector('[data-testid=key-size-text]');
         this.keyLengthDetails = Selector('[data-testid=key-length-text]');
@@ -282,6 +293,10 @@
         this.treeViewDelimiterValueCancel = Selector('[data-testid=cancel-btn]');
         this.modulesTypeDetails = Selector('[data-testid=modules-type-details]');
         this.internalLinkToWorkbench = Selector('[data-testid=internal-workbench-link]');
+        this.filteringLabel = Selector('[data-testid^=badge-]');
+        this.keysSummary = Selector('[data-testid=keys-summary]');
+        this.multiSearchArea = Selector(this.cssFilteringLabel);
+        this.filterOptionTypeSelected = Selector('[data-testid^=filter-option-type-selected]');
     }
 
     /**
@@ -518,7 +533,7 @@
      * @param value The value of the search parameter
      */
     async searchByTheValueInKeyDetails(value: string): Promise<void> {
-        await t.click(this.searchButton);
+        await t.click(this.searchButtonInKeyDetails);
         await t.pressKey('ctrl+a delete');
         await t.typeText(this.searchInput, value);
         await t.pressKey('enter');
@@ -725,691 +740,6 @@
             await t.expect(Selector(`[data-testid*="key-${foundKeyName}"]`).visible).ok('Specific key');
         }
     }
-=======
-  //DECLARATION OF CSS selectors
-  cssSelectorGrid: string
-  cssSelectorRows: string
-  cssSelectorKey: string
-  cssFilteringLabel: string
-  //------------------------------------------------------------------------------------------
-  //DECLARATION OF TYPES: DOM ELEMENTS and UI COMPONENTS
-  //*Assign the 'Selector' type to any element/component nested within the constructor.
-  //------------------------------------------------------------------------------------------
-
-  plusAddKeyButton: Selector
-  addKeyButton: Selector
-  keyTypeDropDown: Selector
-  progressLine: Selector
-  keyDetailsHeader: Selector
-  keyListTable: Selector
-  keyDetailsBadge: Selector
-  deleteKeyButton: Selector
-  confirmDeleteKeyButton: Selector
-  keyNameFormDetails: Selector
-  keyDetailsTTL: Selector
-  editKeyTTLButton: Selector
-  editKeyTTLInput: Selector
-  ttlText: Selector
-  closeEditTTL: Selector
-  saveTTLValue: Selector
-  refreshKeysButton: Selector
-  refreshKeyButton: Selector
-  applyButton: Selector
-  applyEditButton: Selector
-  filterByKeyTypeDropDown: Selector
-  filterOptionType: Selector
-  scanMoreButton: Selector
-  resizeBtnKeyList: Selector
-  editKeyNameButton: Selector
-  stringKeyValue: Selector
-  addKeyNameInput: Selector
-  keyNameInput: Selector
-  keyTTLInput: Selector
-  ttlValueInKeysTable: Selector
-  listKeyElementInput: Selector
-  jsonKeyValueInput: Selector
-  setMemberInput: Selector
-  zsetMemberScoreInput:  Selector
-  stringKeyValueInput: Selector
-  hashFieldNameInput: Selector
-  hashFieldValueInput: Selector
-  filterByPatterSearchInput: Selector
-  notificationMessage: Selector
-  stringOption: Selector
-  jsonOption: Selector
-  setOption: Selector
-  zsetOption: Selector
-  listOption: Selector
-  hashOption: Selector
-  closeKeyButton: Selector
-  addKeyValueItemsButton: Selector
-  hashFieldInput: Selector
-  hashValueInput: Selector
-  saveHashFieldButton: Selector
-  saveMemberButton: Selector
-  hashFieldsList: Selector
-  hashValuesList: Selector
-  setMembersList: Selector
-  zsetMembersList: Selector
-  zsetScoresList: Selector
-  searchInput: Selector
-  searchButtonInKeyDetails: Selector
-  confirmRemoveSetMemberButton: Selector
-  confirmRemoveHashFieldButton: Selector
-  confirmRemovZSetMemberButton: Selector
-  databaseNames: Selector
-  addListKeyElementInput: Selector
-  saveElementButton: Selector
-  listElementsList: Selector
-  removeElementFromListButton: Selector
-  removeElementFromListIconButton: Selector
-  confirmRemoveListElementButton: Selector
-  removeElementFromListSelect: Selector
-  removeFromHeadSelection: Selector
-  addJsonObjectButton: Selector
-  jsonKeyValue: Selector
-  jsonValueInput: Selector
-  jsonKeyInput: Selector
-  jsonError: Selector
-  editJsonObjectButton: Selector
-  expandJsonObject: Selector
-  addJsonFieldButton: Selector
-  toastCloseButton: Selector
-  keySizeDetails: Selector
-  keyLengthDetails: Selector
-  scoreButton: Selector
-  noResultsFound: Selector
-  searchAdvices: Selector
-  countInput: Selector
-  tooltip: Selector
-  keyNameInTheList: Selector
-  keysNumberOfResults: Selector
-  keysNumberOfScanned: Selector
-  keysTotalNumber: Selector
-  overviewTotalKeys: Selector
-  overviewTotalMemory: Selector
-  overviewConnectedClients: Selector
-  selectedFilterTypeString: Selector
-  overviewCommandsSec: Selector
-  overviewCpu: Selector
-  modulesButton: Selector
-  overviewMoreInfo: Selector
-  overviewTooltip: Selector
-  overviewTooltipStatTitle: Selector
-  treeViewButton: Selector
-  treeViewArea: Selector
-  browserViewButton: Selector
-  scannedValue: Selector
-  treeViewSeparator: Selector
-  treeViewKeysNumber: Selector
-  treeViewPercentage: Selector
-  treeViewFolders: Selector
-  totalKeysNumber: Selector
-  breadcrumbsContainer: Selector
-  databaseInfoIcon: Selector
-  databaseInfoToolTip: Selector
-  removeHashFieldButton: Selector
-  removeSetMemberButton: Selector
-  removeZserMemberButton: Selector
-  treeViewKeysItem: Selector
-  treeViewNodeArrowIcon: Selector
-  treeViewDeviceFolder: Selector
-  treeViewDeviceKyesCount: Selector
-  modulesTypeDetails: Selector
-  internalLinkToWorkbench: Selector
-  deleteFilterButton: Selector
-  filteringLabel: Selector
-  keysSummary: Selector
-  multiSearchArea: Selector
-  searchButton: Selector
-  clearFilterButton: Selector
-  clearSelectionButton: Selector
-  filterOptionTypeSelected: Selector
-
-  constructor() {
-      //CSS Selectors
-      this.cssSelectorGrid = '[aria-label="grid"]';
-      this.cssSelectorRows = '[aria-label="row"]';
-      this.cssSelectorKey = '[data-testid^=key-]';
-      this.cssFilteringLabel = '[data-testid=multi-search]';
-      //-------------------------------------------------------------------------------------------
-      //DECLARATION OF SELECTORS
-      //*Declare all elements/components of the relevant page.
-      //*Target any element/component via data-id, if possible!
-      //*The following categories are ordered alphabetically (Alerts, Buttons, Checkboxes, etc.).
-      //-------------------------------------------------------------------------------------------
-      //BUTTONS
-      this.keyDetailsHeader = Selector('[data-testid=key-details-header]');
-      this.keyListTable = Selector('[data-testid=keyList-table]');
-      this.deleteKeyButton = Selector('[data-testid=delete-key-btn]');
-      this.confirmDeleteKeyButton = Selector('[data-testid=delete-key-confirm-btn]');
-      this.keyNameFormDetails = Selector('[data-testid=key-name-text]');
-      this.keyDetailsTTL = Selector('[data-testid=key-ttl-text]');
-      this.editKeyTTLButton = Selector('[data-testid=edit-ttl-btn]');
-      this.closeEditTTL = Selector('[data-testid=cancel-btn]');
-      this.saveTTLValue = Selector('[data-testid=apply-btn]');
-      this.ttlValueInKeysTable = Selector('[data-testid^=ttl-]');
-      this.refreshKeysButton = Selector('[data-testid=refresh-keys-btn]');
-      this.refreshKeyButton = Selector('[data-testid=refresh-key-btn]')
-      this.applyButton = Selector('[data-testid=apply-btn]');
-      this.editKeyNameButton = Selector('[data-testid=edit-key-btn]');
-      this.closeKeyButton = Selector('[data-testid=close-key-btn]');
-      this.stringKeyValue = Selector('.key-details-body pre');
-      this.keyDetailsBadge = Selector('.key-details-header .euiBadge__text');
-      this.plusAddKeyButton = Selector('[data-testid=btn-add-key]');
-      this.addKeyValueItemsButton = Selector('[data-testid=add-key-value-items-btn]');
-      this.saveHashFieldButton = Selector('[data-testid=save-fields-btn]');
-      this.saveMemberButton = Selector('[data-testid=save-members-btn]');
-      this.searchButtonInKeyDetails = Selector('[data-testid=search-button]');
-      this.addKeyButton = Selector('span').withExactText('Add Key');
-      this.keyTypeDropDown = Selector('fieldset button.euiSuperSelectControl');
-      this.progressLine = Selector('div.euiProgress');
-      this.confirmRemoveHashFieldButton = Selector('[data-testid^=remove-hash-button-] span');
-      this.removeSetMemberButton = Selector('[data-testid^=set-remove-btn]');
-      this.removeHashFieldButton = Selector('[data-testid^=remove-hash-button]');
-      this.removeZserMemberButton = Selector('[data-testid^=zset-remove-button]');
-      this.confirmRemoveSetMemberButton = Selector('[data-testid^=set-remove-btn-] span');
-      this.confirmRemovZSetMemberButton = Selector('[data-testid^=zset-remove-button-] span');
-      this.saveElementButton = Selector('[data-testid=save-elements-btn]');
-      this.removeElementFromListIconButton = Selector('[data-testid=remove-key-value-items-btn]');
-      this.removeElementFromListButton = Selector('[data-testid=remove-elements-btn]');
-      this.confirmRemoveListElementButton = Selector('[data-testid=remove-submit]');
-      this.removeElementFromListSelect = Selector('[data-testid=destination-select]');
-      this.addJsonObjectButton = Selector('[data-testid=add-object-btn]');
-      this.addJsonFieldButton = Selector('[data-testid=add-field-btn]');
-      this.expandJsonObject = Selector('[data-testid=expand-object]');
-      this.toastCloseButton = Selector('[data-test-subj=toastCloseButton]');
-      this.scoreButton = Selector('[data-testid=score-button]');
-      this.editJsonObjectButton = Selector('[data-testid=edit-object-btn]');
-      this.applyEditButton = Selector('[data-testid=apply-edit-btn]');
-      this.filterByKeyTypeDropDown = Selector('[data-testid=filter-option-type-default]');
-      this.filterOptionType = Selector('[data-test-subj^=filter-option-type-]');
-      this.scanMoreButton = Selector('[data-testid=scan-more]');
-      this.resizeBtnKeyList = Selector('[data-test-subj=resize-btn-keyList-keyDetails]');
-      this.modulesButton = Selector('[data-testid$=_module]');
-      this.overviewMoreInfo = Selector('[data-testid=overview-more-info-button]');
-      this.overviewTooltip = Selector('[data-testid=overview-more-info-tooltip]');
-      this.overviewTooltipStatTitle = Selector('[data-testid=overview-db-stat-title]');
-      this.databaseInfoIcon = Selector('[data-testid=db-info-icon]');
-      this.treeViewButton = Selector('[data-testid=view-type-list-btn]');
-      this.browserViewButton = Selector('[data-testid=view-type-browser-btn]');
-      this.treeViewSeparator = Selector('[data-testid=tree-view-delimiter-btn]');
-      this.treeViewKeysItem = Selector('[data-testid*="keys:keys:"]');
-      this.treeViewNodeArrowIcon = Selector('[data-test-subj^=node-arrow-icon_]');
-      this.deleteFilterButton = Selector('[data-testid*=delete-btn]');
-      this.searchButton = Selector('[data-testid=search-btn]');
-      this.clearFilterButton = Selector('[data-testid=reset-filter-btn]');
-      this.clearSelectionButton = Selector('[data-testid=clear-selection-btn]');
-      //TEXT INPUTS (also referred to as 'Text fields')
-      this.keySizeDetails = Selector('[data-testid=key-size-text]');
-      this.keyLengthDetails = Selector('[data-testid=key-length-text]');
-      this.addKeyNameInput = Selector('[data-testid=key]');
-      this.keyNameInput = Selector('[data-testid=edit-key-input]');
-      this.keyTTLInput = Selector('[data-testid=ttl]');
-      this.editKeyTTLInput = Selector('[data-testid=edit-ttl-input]');
-      this.ttlText = Selector('[data-testid=key-ttl-text] span')
-      this.hashFieldValueInput = Selector('[data-testid=field-value]');
-      this.hashFieldNameInput = Selector('[data-testid=field-name]');
-      this.listKeyElementInput = Selector('[data-testid=element]');
-      this.stringKeyValueInput = Selector('[data-testid=string-value]');
-      this.jsonKeyValueInput = Selector('[data-testid=json-value]');
-      this.setMemberInput = Selector('[data-testid=member-name]');
-      this.zsetMemberScoreInput = Selector('[data-testid=member-score]');
-      this.filterByPatterSearchInput = Selector('[data-testid=search-key]');
-      this.notificationMessage = Selector('[data-test-subj=euiToastHeader]');
-      this.stringOption = Selector('#string');
-      this.jsonOption = Selector('#ReJSON-RL');
-      this.setOption = Selector('#set');
-      this.zsetOption = Selector('#zset');
-      this.listOption = Selector('#list');
-      this.hashOption = Selector('#hash');
-      this.removeFromHeadSelection = Selector('#HEAD');
-      this.keyNameInTheList = Selector(this.cssSelectorKey);
-      this.databaseNames = Selector('[data-testid^=db_name_]');
-      this.hashFieldInput = Selector('[data-testid=hash-field]');
-      this.hashValueInput = Selector('[data-testid=hash-value]');
-      this.hashFieldsList = Selector('[data-testid^=hash-field-] span');
-      this.hashValuesList = Selector('[data-testid^=hash-field-value-] span');
-      this.setMembersList = Selector('[data-testid^=set-member-value-]');
-      this.zsetMembersList = Selector('[data-testid^=zset-member-value-]');
-      this.zsetScoresList = Selector('[data-testid^=zset-score-value-]');
-      this.listElementsList = Selector('[data-testid^=list-element-value-]');
-      this.searchInput = Selector('[data-testid=search]');
-      this.addListKeyElementInput = Selector('[data-testid=elements-input]');
-      this.jsonKeyValue = Selector('[data-testid=json-data]');
-      this.jsonKeyInput = Selector('[data-testid=json-key]');
-      this.jsonValueInput = Selector('[data-testid=json-value]');
-      this.jsonError = Selector('[data-testid=edit-json-error]');
-      this.tooltip = Selector('[role=tooltip]');
-      this.noResultsFound = Selector('[data-test-subj=no-result-found]');
-      this.searchAdvices = Selector('[data-test-subj=search-advices]');
-      this.countInput = Selector('[data-testid=count-input]');
-      this.keysNumberOfResults = Selector('[data-testid=keys-number-of-results]');
-      this.keysNumberOfScanned = Selector('[data-testid=keys-number-of-scanned]');
-      this.keysTotalNumber = Selector('[data-testid=keys-total]');
-      this.overviewTotalKeys = Selector('[data-test-subj=overview-total-keys]');
-      this.overviewTotalMemory = Selector('[data-test-subj=overview-total-memory]');
-      this.overviewConnectedClients = Selector('[data-test-subj=overview-connected-clients]');
-      this.overviewCommandsSec = Selector('[data-test-subj=overview-commands-sec]');
-      this.overviewCpu = Selector('[data-test-subj=overview-cpu]');
-      this.selectedFilterTypeString = Selector('[data-testid=filter-option-type-selected-string]');
-      this.breadcrumbsContainer = Selector('[data-testid=breadcrumbs-container]');
-      this.treeViewArea = Selector('[data-test-subj=tree-view-panel]');
-      this.scannedValue = Selector('[data-testid=keys-number-of-scanned]');
-      this.treeViewKeysNumber = Selector('[data-testid^=count_]');
-      this.treeViewPercentage = Selector('[data-testid^=percentage_]');
-      this.treeViewFolders = Selector('[data-test-subj^=node-arrow-icon_]');
-      this.totalKeysNumber = Selector('[data-testid=keys-total]');
-      this.databaseInfoToolTip = Selector('[data-testid=db-info-tooltip]');
-      this.treeViewDeviceFolder = Selector('[data-testid^=node-item_device] div');
-      this.treeViewDeviceKyesCount = Selector('[data-testid^=count_device] span');
-      this.modulesTypeDetails = Selector('[data-testid=modules-type-details]');
-      this.internalLinkToWorkbench = Selector('[data-testid=internal-workbench-link]');
-      this.filteringLabel = Selector('[data-testid^=badge-]');
-      this.keysSummary = Selector('[data-testid=keys-summary]');
-      this.multiSearchArea = Selector(this.cssFilteringLabel);
-      this.filterOptionTypeSelected = Selector('[data-testid^=filter-option-type-selected]');
-  }
-
-  /**
-   * Adding a new String key
-   * @param keyName The name of the key
-   * @param TTL The Time to live value of the key
-   * @param value The key value
-   */
-  async addStringKey(keyName: string, value = ' ', TTL?: string): Promise<void> {
-      await t.click(this.plusAddKeyButton);
-      await t.click(this.keyTypeDropDown);
-      await t.click(this.stringOption);
-      await t.click(this.addKeyNameInput);
-      await t.typeText(this.addKeyNameInput, keyName);
-      if(TTL){
-          await t.click(this.keyTTLInput);
-          await t.typeText(this.keyTTLInput, TTL);
-      }
-      await t.click(this.stringKeyValueInput);
-      await t.typeText(this.stringKeyValueInput, value);
-      await t.click(this.addKeyButton);
-  }
-
-  /**
-  *Adding a new Json key
-  * @param keyName The name of the key
-  * @param TTL The Time to live value of the key
-  * @param value The key value
-  */
-  async addJsonKey(keyName: string, TTL = ' ', value = ' '): Promise<void> {
-      await t.click(this.plusAddKeyButton);
-      await t.click(this.keyTypeDropDown);
-      await t.click(this.jsonOption);
-      await t.click(this.addKeyNameInput);
-      await t.typeText(this.addKeyNameInput, keyName);
-      await t.click(this.keyTTLInput);
-      await t.typeText(this.keyTTLInput, TTL);
-      await t.click(this.jsonKeyValueInput);
-      await t.typeText(this.jsonKeyValueInput, value);
-      await t.click(this.addKeyButton);
-  }
-
-  /**
-  * Adding a new Set key
-  * @param keyName The name of the key
-  * @param TTL The Time to live value of the key
-  * @param members The key members
-  */
-  async addSetKey(keyName: string, TTL = ' ', members = ' '): Promise<void> {
-      await common.waitForElementNotVisible(this.progressLine);
-      await t.click(this.plusAddKeyButton);
-      await t.click(this.keyTypeDropDown);
-      await t.click(this.setOption);
-      await t.click(this.addKeyNameInput);
-      await t.typeText(this.addKeyNameInput, keyName);
-      await t.click(this.keyTTLInput);
-      await t.typeText(this.keyTTLInput, TTL);
-      await t.typeText(this.setMemberInput, members);
-      await t.click(this.addKeyButton);
-  }
-
-  /**
-  * Adding a new ZSet key
-  * @param keyName The name of the key
-  * @param TTL The Time to live value of the key
-  * @param members The key members
-  * @param scores The score of the key member
-  */
-  async addZSetKey(keyName: string, scores = ' ', TTL = ' ', members = ' '): Promise<void> {
-      await common.waitForElementNotVisible(this.progressLine);
-      await t.click(this.plusAddKeyButton);
-      await t.click(this.keyTypeDropDown);
-      await t.click(this.zsetOption);
-      await t.click(this.addKeyNameInput);
-      await t.typeText(this.addKeyNameInput, keyName);
-      await t.click(this.keyTTLInput);
-      await t.typeText(this.keyTTLInput, TTL);
-      await t.typeText(this.setMemberInput, members);
-      await t.typeText(this.zsetMemberScoreInput, scores);
-      await t.click(this.addKeyButton);
-  }
-
-  /**
-  * Adding a new List key
-  * @param keyName The name of the key
-  * @param TTL The Time to live value of the key
-  * @param element The key element
-  */
-  async addListKey(keyName: string, TTL = ' ', element = ' '): Promise<void> {
-      await common.waitForElementNotVisible(this.progressLine);
-      await t.click(this.plusAddKeyButton);
-      await t.click(this.keyTypeDropDown);
-      await t.click(this.listOption);
-      await t.click(this.addKeyNameInput);
-      await t.typeText(this.addKeyNameInput, keyName);
-      await t.click(this.keyTTLInput);
-      await t.typeText(this.keyTTLInput, TTL);
-      await t.click(this.listKeyElementInput);
-      await t.typeText(this.listKeyElementInput, element);
-      await t.click(this.addKeyButton);
-  }
-
-  /**
-  * Adding a new Hash key
-  * @param keyName The name of the key
-  * @param TTL The Time to live value of the key
-  * @param field The field name of the key
-  * @param value The value of the key
-  */
-  async addHashKey(keyName: string, TTL = ' ', field = ' ', value = ' '): Promise<void> {
-      await common.waitForElementNotVisible(this.progressLine);
-      await t.click(this.plusAddKeyButton);
-      await t.click(this.keyTypeDropDown);
-      await t.click(this.hashOption);
-      await t.click(this.addKeyNameInput);
-      await t.typeText(this.addKeyNameInput, keyName);
-      await t.click(this.keyTTLInput);
-      await t.typeText(this.keyTTLInput, TTL);
-      await t.typeText(this.hashFieldNameInput, field);
-      await t.typeText(this.hashFieldValueInput, value);
-      await t.click(this.addKeyButton);
-  }
-
-  /**
-  * Select keys filter group type
-  * @param groupName The group name
-  */
-  async selectFilterGroupType(groupName: string): Promise<void> {
-      if(await this.deleteFilterButton.visible) {
-          await t.click(this.deleteFilterButton);
-      }
-      await t.click(this.filterByKeyTypeDropDown);
-      await t.click(this.filterOptionType.withExactText(groupName));
-  }
-
-  /**
-  * Searching by Key name in the list
-  * @param keyName The name of the key
-  */
-  async searchByKeyName(keyName: string): Promise<void> {
-      await t.click(this.filterByPatterSearchInput);
-      await t.pressKey('ctrl+a delete');
-      await t.typeText(this.filterByPatterSearchInput, keyName);
-      await t.pressKey('enter')
-  }
-
-  /**
-  * Verifying if the Key is in the List of keys
-  * @param keyName The name of the key
-  */
-  async isKeyIsDisplayedInTheList(keyName: string): Promise<boolean> {
-      const keyNameInTheList = Selector(`[data-testid="key-${keyName}"]`);
-      const res = keyNameInTheList.exists;
-      return res;
-  }
-
-  //Getting the text of the Notification message
-  async getMessageText(): Promise<string> {
-      const text = this.notificationMessage.textContent;
-      return text;
-  }
-
-  //Delete key from details
-  async deleteKey(): Promise<void> {
-      if (await this.toastCloseButton.exists) {
-          await t.click(this.toastCloseButton);
-      }
-      await t.click(this.keyNameInTheList);
-      await t.click(this.deleteKeyButton);
-      await t.click(this.confirmDeleteKeyButton);
-  }
-
-  /**
-  * Delete key by Name from details
-  * @param keyName The name of the key
-  */
-  async deleteKeyByName(keyName: string): Promise<void> {
-      if (await this.toastCloseButton.exists) {
-          await t.click(this.toastCloseButton);
-      }
-      await this.searchByKeyName(keyName);
-      await t.click(this.keyNameInTheList);
-      await t.click(this.deleteKeyButton);
-      await t.click(this.confirmDeleteKeyButton);
-  }
-
-  /**
-  * Edit key name from details
-  * @param keyName The name of the key
-  */
-  async editKeyName(keyName: string): Promise<void>{
-      await t
-          .click(this.editKeyNameButton)
-          .pressKey('ctrl+a delete')
-          .typeText(this.keyNameInput, keyName)
-          .click(this.applyButton);
-  }
-
-  /**
-  * Edit String key value from details
-  * @param value The value of the key
-  */
-  async editStringKeyValue(value: string): Promise<void>{
-      await t
-          .click(this.stringKeyValue)
-          .pressKey('ctrl+a delete')
-          .typeText(this.stringKeyValueInput, value)
-          .click(this.applyButton);
-  }
-
-  //Get string key value from details
-  async getStringKeyValue(): Promise<string>{
-      const value = this.stringKeyValue.textContent;
-      return value;
-  }
-
-  /**
-  * Add field to hash key
-  * @param keyFieldValue The value of the hash field
-  * @param keyValue The hash value
-  */
-  async addFieldToHash(keyFieldValue: string, keyValue: string): Promise<void>{
-      if (await this.toastCloseButton.exists) {
-          await t.click(this.toastCloseButton);
-      }
-      await t.click(this.addKeyValueItemsButton);
-      await t.typeText(this.hashFieldInput, keyFieldValue);
-      await t.typeText(this.hashValueInput, keyValue);
-      await t.click(this.saveHashFieldButton);
-  }
-
-  /**
-  * Search by the value in the key details
-  * @param value The value of the search parameter
-  */
-  async searchByTheValueInKeyDetails(value: string): Promise<void>{
-      await t.click(this.searchButtonInKeyDetails);
-      await t.pressKey('ctrl+a delete');
-      await t.typeText(this.searchInput, value);
-      await t.pressKey('enter');
-  }
-
-  /**
-  * Search by the value in the set key details
-  * @param value The value of the search parameter
-  */
-  async searchByTheValueInSetKey(value: string): Promise<void>{
-      await t.click(this.searchInput);
-      await t.pressKey('ctrl+a delete');
-      await t.typeText(this.searchInput, value);
-      await t.pressKey('enter');
-  }
-
-  /**
-  * Add member to the Set key
-  * @param keyMember The value of the set member
-  */
-  async addMemberToSet(keyMember: string): Promise<void>{
-      if (await this.toastCloseButton.exists) {
-          await t.click(this.toastCloseButton);
-      }
-      await t.click(this.addKeyValueItemsButton);
-      await t.typeText(this.setMemberInput, keyMember);
-      await t.click(this.saveMemberButton);
-  }
-
-  /**
-  * Add member to the ZSet key
-  * @param keyMember The value of the Zset member
-  * @param score The value of the score
-  */
-  async addMemberToZSet(keyMember: string, score: string): Promise<void>{
-      if (await this.toastCloseButton.exists) {
-          await t.click(this.toastCloseButton);
-      }
-      await t.click(this.addKeyValueItemsButton);
-      await t.typeText(this.setMemberInput, keyMember);
-      await t.typeText(this.zsetMemberScoreInput, score);
-      await t.click(this.saveMemberButton);
-  }
-
-  //Get databases name
-  async getDatabasesName(): Promise<string> {
-      const text = this.databaseNames.textContent;
-      return text;
-  }
-
-  //Open key details
-  async openKeyDetails(keyName: string): Promise<void>{
-      await this.searchByKeyName(keyName);
-      await t.click(this.keyNameInTheList);
-  }
-
-  /**
-  * Add element to the List key
-  * @param element The value of the list element
-  */
-  async addElementToList(element: string): Promise<void>{
-      if (await this.toastCloseButton.exists) {
-          await t.click(this.toastCloseButton);
-      }
-      await t.click(this.addKeyValueItemsButton);
-      await t.typeText(this.addListKeyElementInput, element);
-      await t.click(this.saveElementButton);
-  }
-
-  //Remove List element from tail for Redis databases less then v. 6.2.
-  async removeListElementFromTailOld(): Promise<void>{
-      await t.click(this.removeElementFromListIconButton);
-      await t.click(this.removeElementFromListButton);
-      await t.click(this.confirmRemoveListElementButton);
-  }
-
-  //Remove List element from head for Redis databases less then v. 6.2.
-  async removeListElementFromHeadOld(): Promise<void>{
-      await t.click(this.removeElementFromListIconButton);
-      //Select Remove from head selection
-      await t.click(this.removeElementFromListSelect);
-      await t.click(this.removeFromHeadSelection);
-      //Confirm removing
-      await t.click(this.removeElementFromListButton);
-      await t.click(this.confirmRemoveListElementButton);
-  }
-
-  /**
-  * Remove List element from tail
-  * @param count The count if elements for removing
-  */
-  async removeListElementFromTail(count: string): Promise<void>{
-      await t.click(this.removeElementFromListIconButton);
-      await t.typeText(this.countInput, count);
-      await t.click(this.removeElementFromListButton);
-      await t.click(this.confirmRemoveListElementButton);
-  }
-
-  /**
-  * Remove List element from head
-  * @param count The count if elements for removing
-  */
-  async removeListElementFromHead(count: string): Promise<void>{
-      await t.click(this.removeElementFromListIconButton);
-      //Enter count of the removing elements
-      await t.typeText(this.countInput, count);
-      //Select Remove from head selection
-      await t.click(this.removeElementFromListSelect);
-      await t.click(this.removeFromHeadSelection);
-      //Confirm removing
-      await t.click(this.removeElementFromListButton);
-      await t.click(this.confirmRemoveListElementButton);
-  }
-  /**
-  * Add json key with value on the same level of the structure
-  * @param jsonKey The json key name
-  * @param jsonKeyValue The value of the json key
-  */
-  async addJsonKeyOnTheSameLevel(jsonKey: string, jsonKeyValue: any): Promise<void>{
-      await t.click(this.addJsonObjectButton);
-      await t.typeText(this.jsonKeyInput, jsonKey);
-      await t.typeText(this.jsonValueInput, jsonKeyValue);
-      await t.click(this.applyButton);
-  }
-
-  /**
-  * Add json key with value inside the Json structure
-  * @param jsonKey The json key name
-  * @param jsonKeyValue The value of the json key
-  */
-  async addJsonKeyInsideStructure(jsonKey: string, jsonKeyValue: any): Promise<void>{
-      await t.click(this.expandJsonObject);
-      await t.click(this.addJsonFieldButton);
-      await t.typeText(this.jsonKeyInput, jsonKey);
-      await t.typeText(this.jsonValueInput, jsonKeyValue);
-      await t.click(this.applyButton);
-  }
-
-  /**
-  * Add json structure
-  * @param jsonStructure The structure of the json key
-  */
-  async addJsonStructure(jsonStructure: string): Promise<void>{
-      await t.click(this.expandJsonObject);
-      await t.click(this.editJsonObjectButton);
-      await t.pressKey('ctrl+a delete');
-      await t.typeText(this.jsonValueInput, jsonStructure);
-      await t.click(this.applyEditButton);
-  }
-
-  /**
-  * Get Values list of the key
-  * @param element Selector of the element with list
-  */
-  async getValuesListByElement(element): Promise<string[]>{
-      const keyValues = [];
-      const count = await element.count;
-      for (let i = 0; i < count; i++) {
-          keyValues[i] = await element.nth(i).textContent;
-          i++;
-      }
-      return keyValues;
-  }
->>>>>>> 353645ba
 }
 
 /**
