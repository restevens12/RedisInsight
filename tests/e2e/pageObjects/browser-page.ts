--- conflicted
+++ resolved
@@ -68,12 +68,9 @@
     fullScreenModeButton = Selector('[data-testid=toggle-full-screen]');
     disableFullScreenModeButton = Selector('[data-testid=toggle-full-screen]').withAttribute('aria-label', 'Exit full screen');
     closeRightPanel = Selector('[data-testid=close-right-panel-btn]');
-<<<<<<< HEAD
     addNewStreamEntry = Selector('[data-testid=add-key-value-items-btn]');
-=======
     removeEntryButton = Selector('[data-testid^=remove-entry-button-]');
     confirmRemoveEntryButton = Selector('[data-testid^=remove-entry-button-]').withExactText('Remove');
->>>>>>> 986c2ec8
     //LINKS
     internalLinkToWorkbench = Selector('[data-testid=internal-workbench-link]');
     //OPTION ELEMENTS
@@ -116,7 +113,6 @@
     streamValue = Selector('[data-testid=field-value]');
     addStreamRow = Selector('[data-testid=add-new-row]');
     streamFieldsValues = Selector('[data-testid^=stream-entry-field-]');
-    clearStreamEntryInputs = Selector('[data-testid=remove-item]');
     //TEXT ELEMENTS
     keySizeDetails = Selector('[data-testid=key-size-text]');
     keyLengthDetails = Selector('[data-testid=key-length-text]');
@@ -377,6 +373,7 @@
             await t.typeText(this.streamEntryId, entryId);
         }
     }
+
     /**
      * Get number of existed columns and rows of Stream key
      */
@@ -723,19 +720,18 @@
         await t.click(this.treeViewDelimiterValueSave);
     }
 
-<<<<<<< HEAD
-    /**
-     * Get key length from opened key details
-     */
-    async getKeyLength(): Promise<string> {
-        const rawValue = await this.keyLengthDetails.textContent;
-        return rawValue.split(' ')[rawValue.split(' ').length - 1];
-=======
     //Delete entry from Stream key
     async deleteStreamEntry(): Promise<void> {
         await t.click(this.removeEntryButton);
         await t.click(this.confirmRemoveEntryButton);
->>>>>>> 986c2ec8
+    }
+
+    /**
+     * Get key length from opened key details
+     */
+    async getKeyLength(): Promise<string> {
+        const rawValue = await this.keyLengthDetails.textContent;
+        return rawValue.split(' ')[rawValue.split(' ').length - 1];
     }
 }
 
