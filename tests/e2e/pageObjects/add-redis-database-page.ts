--- conflicted
+++ resolved
@@ -7,85 +7,6 @@
     //*Assign the 'Selector' type to any element/component nested within the constructor.
     //------------------------------------------------------------------------------------------
 
-<<<<<<< HEAD
-  addDatabaseButton: Selector
-  addDatabaseManually: Selector
-  addAutoDiscoverDatabase: Selector
-  redisClusterType: Selector
-  redisCloudProType: Selector
-  redisSentinelType: Selector
-  databaseName: Selector
-  hostInput: Selector
-  portInput: Selector
-  databaseAliasInput: Selector
-  passwordInput: Selector
-  usernameInput: Selector
-  addRedisDatabaseButton: Selector
-  discoverSentinelDatabaseButton: Selector
-  accessKeyInput: Selector
-  showDatabasesButton: Selector
-  selectAllCheckbox: Selector
-  welcomePageTitle: Selector
-  databaseIndexCheckbox: Selector
-  databaseIndexInput: Selector
-  errorMessage: Selector
-  secretKeyInput: Selector
-  connectToDatabaseButton: Selector
-
-  constructor() {
-      //-------------------------------------------------------------------------------------------
-      //DECLARATION OF SELECTORS
-      //*Declare all elements/components of the relevant page.
-      //*Target any element/component via data-id, if possible!
-      //*The following categories are ordered alphabetically (Alerts, Buttons, Checkboxes, etc.).
-      //-------------------------------------------------------------------------------------------
-      //BUTTONS
-      this.addDatabaseButton = Selector('[data-testid=add-redis-database]', {timeout: 1000});
-      this.addRedisDatabaseButton = Selector('[data-testid=btn-submit]');
-      this.addDatabaseManually = Selector('[data-testid=add-manual]');
-      this.addAutoDiscoverDatabase = Selector('[data-testid=add-auto]');
-      this.redisClusterType = Selector('[data-test-subj=radio-btn-enterprise-cluster]');
-      this.redisCloudProType = Selector('[data-test-subj=radio-btn-cloud-pro]');
-      this.redisSentinelType = Selector('[data-test-subj=radio-btn-sentinel]');
-      this.showDatabasesButton = Selector('[data-testid=btn-show-databases]');
-      this.databaseName = Selector('.euiTableCellContent.column_name');
-      this.selectAllCheckbox = Selector('[data-test-subj=checkboxSelectAll]');
-      this.databaseIndexCheckbox = Selector('[data-testid=showDb]~div');
-      this.connectToDatabaseButton = Selector('[data-testid=connect-to-db-btn]');
-      //TEXT INPUTS (also referred to as 'Text fields')
-      this.hostInput = Selector('[data-testid=host]');
-      this.portInput = Selector('[data-testid=port]');
-      this.databaseAliasInput = Selector('[data-testid=name]');
-      this.passwordInput = Selector('[data-testid=password]');
-      this.usernameInput = Selector('[data-testid=username]');
-      this.discoverSentinelDatabaseButton = Selector('[data-testid=btn-submit]');
-      this.accessKeyInput = Selector('[data-testid=access-key]');
-      this.secretKeyInput = Selector('[data-testid=secret-key]');
-      this.welcomePageTitle = Selector('[data-testid=welcome-page-title]');
-      this.databaseIndexInput = Selector('[data-testid=db]');
-      this.errorMessage = Selector('[data-test-subj=toast-error]');
-  }
-
-  /**
-   * Adding a new redis database
-   * @param parameters the parameters of the database
-   */
-  async addRedisDataBase(parameters: AddNewDatabaseParameters): Promise<void> {
-      await t
-          .click(this.addDatabaseButton)
-          .click(this.addDatabaseManually)
-      await t
-          .typeText(this.hostInput, parameters.host, { replace: true, paste: true })
-          .typeText(this.portInput, parameters.port, { replace: true, paste: true })
-          .typeText(this.databaseAliasInput, parameters.databaseName, { replace: true, paste: true })
-      if (!!parameters.databaseUsername) {
-          await t.typeText(this.usernameInput, parameters.databaseUsername, { replace: true, paste: true })
-      }
-      if (!!parameters.databasePassword) {
-          await t.typeText(this.passwordInput, parameters.databasePassword, { replace: true, paste: true })
-      }
-  }
-=======
     addDatabaseButton: Selector
     addDatabaseManually: Selector
     addAutoDiscoverDatabase: Selector
@@ -108,7 +29,8 @@
     databaseIndexInput: Selector
     databaseIndexMessage: Selector
     errorMessage: Selector
-    secretKeyInput: Selector;
+    secretKeyInput: Selector
+    connectToDatabaseButton: Selector
 
     constructor() {
         //-------------------------------------------------------------------------------------------
@@ -129,6 +51,7 @@
         this.databaseName = Selector('.euiTableCellContent.column_name');
         this.selectAllCheckbox = Selector('[data-test-subj=checkboxSelectAll]');
         this.databaseIndexCheckbox = Selector('[data-testid=showDb]~div');
+        this.connectToDatabaseButton = Selector('[data-testid=connect-to-db-btn]');
         //TEXT INPUTS (also referred to as 'Text fields')
         this.hostInput = Selector('[data-testid=host]');
         this.portInput = Selector('[data-testid=port]');
@@ -143,7 +66,6 @@
         this.errorMessage = Selector('[data-test-subj=toast-error]');
         this.databaseIndexMessage = Selector('[data-testid=db-index-message]');
     }
->>>>>>> 279733a5
 
     /**
      * Adding a new redis database
