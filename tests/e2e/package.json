--- conflicted
+++ resolved
@@ -17,12 +17,8 @@
     "test": "yarn test:chrome",
     "lint": "eslint . --ext .ts,.js,.tsx,.jsx",
     "test:desktop:ci": "ts-node ./desktop.runner.ts",
-<<<<<<< HEAD
+    "test:desktop:ci:win": "ts-node ./desktop.runner.win.ts",
     "test:desktop": "testcafe electron tests/ --browser-init-timeout 180000 -e -r html:./report/desktop-report.html,spec"
-=======
-    "test:desktop:ci:win": "ts-node ./desktop.runner.win.ts",
-    "test:desktop": "testcafe electron tests/ --browser-init-timeout 180000 -e -r html:./report/desktop-report.html,spec -q attemptLimit=3,successThreshold=1"
->>>>>>> 61902f5b
   },
   "keywords": [],
   "author": "",
@@ -31,31 +27,17 @@
   },
   "devDependencies": {
     "@types/chance": "1.1.3",
-<<<<<<< HEAD
     "@types/edit-json-file": "1.7.0",
-    "@typescript-eslint/eslint-plugin": "^2.25.0",
-    "@typescript-eslint/parser": "^2.25.0",
-    "chance": "1.1.8",
-    "cross-env": "^7.0.3",
-    "dotenv-cli": "^5.0.0",
-    "edit-json-file": "1.7.0",
-    "eslint": "^6.8.0",
-    "eslint-config-airbnb": "^18.2.0",
-    "eslint-config-airbnb-typescript": "^9.0.0",
-    "eslint-plugin-import": "2.20.2",
-    "testcafe": "1.14.2",
-    "testcafe-browser-provider-electron": "^0.0.17",
-=======
     "@typescript-eslint/eslint-plugin": "4.28.2",
     "@typescript-eslint/parser": "4.28.2",
     "chance": "1.1.8",
     "cross-env": "^7.0.3",
     "dotenv-cli": "^5.0.0",
+    "edit-json-file": "1.7.0",
     "eslint": "7.32.0",
     "eslint-plugin-import": "2.24.2",
     "testcafe": "1.18.5",
     "testcafe-browser-provider-electron": "0.0.18",
->>>>>>> 61902f5b
     "testcafe-reporter-html": "1.4.6",
     "testcafe-reporter-json": "2.2.0",
     "testcafe-reporter-spec": "2.1.1",
