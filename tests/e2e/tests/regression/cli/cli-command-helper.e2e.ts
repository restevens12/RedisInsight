import { ClientFunction } from 'testcafe';
import { acceptLicenseTermsAndAddDatabase, deleteDatabase } from '../../../helpers/database';
import { Common } from '../../../helpers/common';
import { CliPage } from '../../../pageObjects';
import {
    commonUrl,
    ossStandaloneConfig
} from '../../../helpers/conf';
import { rte } from '../../../helpers/constants';

const cliPage = new CliPage();
const common = new Common();
const COMMAND_GROUP_JSON = 'JSON';
const COMMAND_GROUP_SEARCH = 'Search';
const COMMAND_GROUP_HyperLogLog = 'HyperLogLog';

const getPageUrl = ClientFunction(() => window.location.href);

fixture `CLI Command helper`
    .meta({ type: 'regression' })
    .page(commonUrl)
    .beforeEach(async () => {
        await acceptLicenseTermsAndAddDatabase(ossStandaloneConfig, ossStandaloneConfig.databaseName);
    })
<<<<<<< HEAD

const getPageUrl = ClientFunction(() => window.location.href);

test
    .meta({ rte: rte.standalone })
    ('Verify that user can see in Command helper and click on new group "JSON", can choose it and see list of commands in the group', async t => {
        const commandForCheck = 'JSON.SET';
        //Open Command Helper
        await t.click(cliPage.expandCommandHelperButton);
        //Select one command from the list
        await cliPage.selectFilterGroupType(COMMAND_GROUP_JSON);
        await t.click(cliPage.cliHelperOutputTitles.withExactText(commandForCheck));
=======
    .afterEach(async () => {
        //Delete database
        await deleteDatabase(ossStandaloneConfig.databaseName);
    })
test('Verify that user can see in Command helper and click on new group "JSON", can choose it and see list of commands in the group', async t => {
    const commandForCheck = 'JSON.SET';
    //Open Command Helper
    await t.click(cliPage.expandCommandHelperButton);
    //Select one command from the list
    await cliPage.selectFilterGroupType(COMMAND_GROUP_JSON);
    await t.click(cliPage.cliHelperOutputTitles.withExactText(commandForCheck));
    //Verify results of opened command
    await t.expect(cliPage.cliHelperTitleArgs.textContent).eql('JSON.SET key path value [NX|XX]', 'Selected command title');
    //Click on Read More link for selected command
    await t.click(cliPage.readMoreButton);
    //Check new opened window page with the correct URL
    await t.expect(getPageUrl()).contains('/#jsonset');
    //Check that command info is displayed on the page
    await t.expect(cliPage.cliReadMoreJSONCommandDocumentation().textContent).contains('JSON.SET');
    await t.switchToParentWindow();
});
test('Verify that user can see in Command helper and click on new group "Search", can choose it and see list of commands in the group', async t => {
    const commandForCheck = 'FT.EXPLAIN';
    //Open Command Helper
    await t.click(cliPage.expandCommandHelperButton);
    //Select one command from the list
    await cliPage.selectFilterGroupType(COMMAND_GROUP_SEARCH);
    await t.click(cliPage.cliHelperOutputTitles.withExactText(commandForCheck));
    //Verify results of opened command
    await t.expect(cliPage.cliHelperTitleArgs.textContent).eql('FT.EXPLAIN index query', 'Selected command title');
    //Click on Read More link for selected command
    await t.click(cliPage.readMoreButton);
    //Check new opened window page with the correct URL
    await t.expect(getPageUrl()).contains('/#ftexplain');
    //Check that command info is displayed on the page
    await t.expect(cliPage.cliReadMoreRediSearchCommandDocumentation().textContent).contains('FT.EXPLAIN');
    await t.switchToParentWindow();
});
test('Verify that user can see HyperLogLog title in Command Helper for this command group', async t => {
    const commandForCheck = 'PFCOUNT';
    //Open Command Helper
    await t.click(cliPage.expandCommandHelperButton);
    //Select one command from the list
    await cliPage.selectFilterGroupType(COMMAND_GROUP_HyperLogLog);
    await t.click(cliPage.cliHelperOutputTitles.withExactText(commandForCheck));
    //Verify results of opened command
    await t.expect(cliPage.cliHelperTitleArgs.textContent).eql('PFCOUNT key [key ...]', 'Selected command title');
    //Click on Read More link for selected command
    await t.click(cliPage.readMoreButton);
    //Check new opened window page with the correct URL
    await t.expect(getPageUrl()).contains('/pfcount');
    await t.switchToParentWindow();
});
test('Verify that user can see all separated groups for AI json file (model, tensor, inference, script)', async t => {
    const AIGroups = [
        'Model',
        'Script',
        'Inference',
        'Tensor'
    ];
    const commandsForCheck = [
        'AI.MODELDEL',
        'AI.SCRIPTSTORE',
        'AI.SCRIPTEXECUTE',
        'AI.TENSORSET'
    ];
    const commandArgumentsCheck = [
        'AI.MODELDEL key',
        'AI.SCRIPTSTORE key CPU|GPU [TAG tag] ENTRY_POINTS entry_point_count entry_point [entry_point ...]',
        'AI.SCRIPTEXECUTE key function [KEYS key_count key [key ...]] [INPUTS input_count input [input ...]] [ARGS arg_count arg [arg ...]] [OUTPUTS output_count output [output ...]] [TIMEOUT timeout]',
        'AI.TENSORSET key FLOAT|DOUBLE|INT8|INT16|INT32|INT64|UINT8|UINT16|STRING|BOOL shape [shape ...] [BLOB blob] [VALUES value [VALUES value ...]]'
    ];
    const ExternalPage = [
        '/#aimodeldel',
        '/#aiscriptstore',
        '/#aiscriptexecute',
        '/#aitensorset'
    ];
    //Open Command Helper
    await t.click(cliPage.expandCommandHelperButton);
    let i = 0;
    while (i <= 3) {
        //Select one group from the list
        await cliPage.selectFilterGroupType(AIGroups[i]);
        //Click on the group
        await t.click(cliPage.cliHelperOutputTitles.withExactText(commandsForCheck[i]));
>>>>>>> c7411d97
        //Verify results of opened command
        await t.expect(cliPage.cliHelperTitleArgs.textContent).eql('JSON.SET key path value [NX|XX]', 'Selected command title');
        //Click on Read More link for selected command
        await t.click(cliPage.readMoreButton);
        //Check new opened window page with the correct URL
        await t.expect(getPageUrl()).contains('/#jsonset');
        //Check that command info is displayed on the page
        await t.expect(cliPage.cliReadMoreJSONCommandDocumentation().textContent).contains('JSON.SET');
    });
test
    .meta({ rte: rte.standalone })
    ('Verify that user can see in Command helper and click on new group "Search", can choose it and see list of commands in the group', async t => {
        const commandForCheck = 'FT.EXPLAIN';
        //Open Command Helper
        await t.click(cliPage.expandCommandHelperButton);
        //Select one command from the list
        await cliPage.selectFilterGroupType(COMMAND_GROUP_SEARCH);
        await t.click(cliPage.cliHelperOutputTitles.withExactText(commandForCheck));
        //Verify results of opened command
        await t.expect(cliPage.cliHelperTitleArgs.textContent).eql('FT.EXPLAIN index query', 'Selected command title');
        //Click on Read More link for selected command
        await t.click(cliPage.readMoreButton);
        //Check new opened window page with the correct URL
        await t.expect(getPageUrl()).contains('/#ftexplain');
        //Check that command info is displayed on the page
        await t.expect(cliPage.cliReadMoreRediSearchCommandDocumentation().textContent).contains('FT.EXPLAIN');
    });
test
    .meta({ rte: rte.standalone })
    ('Verify that user can see HyperLogLog title in Command Helper for this command group', async t => {
        const commandForCheck = 'PFCOUNT';
        //Open Command Helper
        await t.click(cliPage.expandCommandHelperButton);
        //Select one command from the list
        await cliPage.selectFilterGroupType(COMMAND_GROUP_HyperLogLog);
        await t.click(cliPage.cliHelperOutputTitles.withExactText(commandForCheck));
        //Verify results of opened command
        await t.expect(cliPage.cliHelperTitleArgs.textContent).eql('PFCOUNT key [key ...]', 'Selected command title');
        //Click on Read More link for selected command
        await t.click(cliPage.readMoreButton);
        //Check new opened window page with the correct URL
        await t.expect(getPageUrl()).contains('/pfcount');
    });
test
    .meta({ rte: rte.standalone })
    ('Verify that user can see all separated groups for AI json file (model, tensor, inference, script)', async t => {
        const AIGroups = [
            'Model',
            'Script',
            'Inference',
            'Tensor'
        ];
        const commandsForCheck = [
            'AI.MODELDEL',
            'AI.SCRIPTSTORE',
            'AI.SCRIPTEXECUTE',
            'AI.TENSORSET'
        ];
        const commandArgumentsCheck = [
            'AI.MODELDEL key',
            'AI.SCRIPTSTORE key CPU|GPU [TAG tag] ENTRY_POINTS entry_point_count entry_point [entry_point ...]',
            'AI.SCRIPTEXECUTE key function [KEYS key_count key [key ...]] [INPUTS input_count input [input ...]] [ARGS arg_count arg [arg ...]] [OUTPUTS output_count output [output ...]] [TIMEOUT timeout]',
            'AI.TENSORSET key FLOAT|DOUBLE|INT8|INT16|INT32|INT64|UINT8|UINT16|STRING|BOOL shape [shape ...] [BLOB blob] [VALUES value [VALUES value ...]]'
        ];
        const ExternalPage = [
            '/#aimodeldel',
            '/#aiscriptstore',
            '/#aiscriptexecute',
            '/#aitensorset'
        ];
        //Open Command Helper
        await t.click(cliPage.expandCommandHelperButton);
        let i = 0;
        while (i <= 3) {
            //Select one group from the list
            await cliPage.selectFilterGroupType(AIGroups[i]);
            //Click on the group
            await t.click(cliPage.cliHelperOutputTitles.withExactText(commandsForCheck[i]));
            //Verify results of opened command
            await t.expect(cliPage.cliHelperTitleArgs.textContent).eql(commandArgumentsCheck[i], 'Selected command title');
            //Click on Read More link for selected command
            await t.click(cliPage.readMoreButton);
            //Check new opened window page with the correct URL
            await t.expect(getPageUrl()).contains(ExternalPage[i]);
            //Close the window with external link to switch to the application window
            await t.closeWindow();
            i++;
        }
    });
test
    .meta({ rte: rte.standalone })
    ('Verify that user can open/close CLI separately from Command Helper', async t => {
        //Open CLI
        await t.click(cliPage.cliExpandButton);
        //Verify that CLI is opened separately
        await t.expect(cliPage.commandHelperArea.visible).notOk('Command Helper is closed');
        await t.expect(cliPage.cliCollapseButton.visible).ok('CLI is opended');
        //Open Command Helper
        await t.click(cliPage.expandCommandHelperButton);
        //Verify that user can close CLI separately
        await t.click(cliPage.cliCollapseButton);
        await t.expect(cliPage.commandHelperArea.visible).ok('Command Helper is displayed');
        await t.expect(cliPage.cliCollapseButton.visible).notOk('CLI is closed');
    });
test
    .meta({ rte: rte.standalone })
    ('Verify that user can open/close Command Helper separately from CLI', async t => {
        //Open Command Helper
        await t.click(cliPage.expandCommandHelperButton);
        //Verify that Command Helper is opened separately
        await t.expect(cliPage.commandHelperArea.visible).ok('Command Helper is opened');
        await t.expect(cliPage.cliCollapseButton.visible).notOk('CLI is closed');
        //Open CLI
        await t.click(cliPage.cliExpandButton);
        //Verify that Command Helper is closed separately
        await t.click(cliPage.closeCommandHelperButton);
        await t.expect(cliPage.commandHelperArea.visible).notOk('Command Helper is closed');
        await t.expect(cliPage.cliCollapseButton.visible).ok('CLI is opended');
    });
test
    .meta({ rte: rte.standalone })
    ('Verify that user can see that Command Helper is minimized when he clicks the "minimize" button', async t => {
        const helperColourBefore = await common.getBackgroundColour(cliPage.commandHelperBadge);
        //Open Command Helper and minimize
        await t.click(cliPage.expandCommandHelperButton);
        await t.click(cliPage.minimizeCommandHelperButton);
        //Verify Command helper is minimized
        const helperColourAfter = await common.getBackgroundColour(cliPage.commandHelperBadge);
        await t.expect(helperColourAfter).notEql(helperColourBefore, 'Command helper badge colour is changed');
        await t.expect(cliPage.minimizeCliButton.visible).eql(false, 'Command helper is mimized');
    });
test
    .meta({ rte: rte.standalone })
    ('Verify that user can see that Command Helper displays the previous information when he re-opens it', async t => {
        const commandForCheck = 'FT.EXPLAIN';
        //Open Command Helper
        await t.click(cliPage.expandCommandHelperButton);
        //Select one command from the list
        await cliPage.selectFilterGroupType(COMMAND_GROUP_SEARCH);
        await t.click(cliPage.cliHelperOutputTitles.withExactText(commandForCheck));
        //Minimize and re-open Command Helper
        await t.click(cliPage.minimizeCommandHelperButton);
        await t.click(cliPage.expandCommandHelperButton);
        //Verify Command helper information
        await t.expect(cliPage.cliHelperTitleArgs.textContent).contains(commandForCheck, 'Command Helper information persists after reopening');
    });<|MERGE_RESOLUTION|>--- conflicted
+++ resolved
@@ -22,10 +22,10 @@
     .beforeEach(async () => {
         await acceptLicenseTermsAndAddDatabase(ossStandaloneConfig, ossStandaloneConfig.databaseName);
     })
-<<<<<<< HEAD
-
-const getPageUrl = ClientFunction(() => window.location.href);
-
+    .afterEach(async () => {
+        //Delete database
+        await deleteDatabase(ossStandaloneConfig.databaseName);
+    })
 test
     .meta({ rte: rte.standalone })
     ('Verify that user can see in Command helper and click on new group "JSON", can choose it and see list of commands in the group', async t => {
@@ -35,94 +35,6 @@
         //Select one command from the list
         await cliPage.selectFilterGroupType(COMMAND_GROUP_JSON);
         await t.click(cliPage.cliHelperOutputTitles.withExactText(commandForCheck));
-=======
-    .afterEach(async () => {
-        //Delete database
-        await deleteDatabase(ossStandaloneConfig.databaseName);
-    })
-test('Verify that user can see in Command helper and click on new group "JSON", can choose it and see list of commands in the group', async t => {
-    const commandForCheck = 'JSON.SET';
-    //Open Command Helper
-    await t.click(cliPage.expandCommandHelperButton);
-    //Select one command from the list
-    await cliPage.selectFilterGroupType(COMMAND_GROUP_JSON);
-    await t.click(cliPage.cliHelperOutputTitles.withExactText(commandForCheck));
-    //Verify results of opened command
-    await t.expect(cliPage.cliHelperTitleArgs.textContent).eql('JSON.SET key path value [NX|XX]', 'Selected command title');
-    //Click on Read More link for selected command
-    await t.click(cliPage.readMoreButton);
-    //Check new opened window page with the correct URL
-    await t.expect(getPageUrl()).contains('/#jsonset');
-    //Check that command info is displayed on the page
-    await t.expect(cliPage.cliReadMoreJSONCommandDocumentation().textContent).contains('JSON.SET');
-    await t.switchToParentWindow();
-});
-test('Verify that user can see in Command helper and click on new group "Search", can choose it and see list of commands in the group', async t => {
-    const commandForCheck = 'FT.EXPLAIN';
-    //Open Command Helper
-    await t.click(cliPage.expandCommandHelperButton);
-    //Select one command from the list
-    await cliPage.selectFilterGroupType(COMMAND_GROUP_SEARCH);
-    await t.click(cliPage.cliHelperOutputTitles.withExactText(commandForCheck));
-    //Verify results of opened command
-    await t.expect(cliPage.cliHelperTitleArgs.textContent).eql('FT.EXPLAIN index query', 'Selected command title');
-    //Click on Read More link for selected command
-    await t.click(cliPage.readMoreButton);
-    //Check new opened window page with the correct URL
-    await t.expect(getPageUrl()).contains('/#ftexplain');
-    //Check that command info is displayed on the page
-    await t.expect(cliPage.cliReadMoreRediSearchCommandDocumentation().textContent).contains('FT.EXPLAIN');
-    await t.switchToParentWindow();
-});
-test('Verify that user can see HyperLogLog title in Command Helper for this command group', async t => {
-    const commandForCheck = 'PFCOUNT';
-    //Open Command Helper
-    await t.click(cliPage.expandCommandHelperButton);
-    //Select one command from the list
-    await cliPage.selectFilterGroupType(COMMAND_GROUP_HyperLogLog);
-    await t.click(cliPage.cliHelperOutputTitles.withExactText(commandForCheck));
-    //Verify results of opened command
-    await t.expect(cliPage.cliHelperTitleArgs.textContent).eql('PFCOUNT key [key ...]', 'Selected command title');
-    //Click on Read More link for selected command
-    await t.click(cliPage.readMoreButton);
-    //Check new opened window page with the correct URL
-    await t.expect(getPageUrl()).contains('/pfcount');
-    await t.switchToParentWindow();
-});
-test('Verify that user can see all separated groups for AI json file (model, tensor, inference, script)', async t => {
-    const AIGroups = [
-        'Model',
-        'Script',
-        'Inference',
-        'Tensor'
-    ];
-    const commandsForCheck = [
-        'AI.MODELDEL',
-        'AI.SCRIPTSTORE',
-        'AI.SCRIPTEXECUTE',
-        'AI.TENSORSET'
-    ];
-    const commandArgumentsCheck = [
-        'AI.MODELDEL key',
-        'AI.SCRIPTSTORE key CPU|GPU [TAG tag] ENTRY_POINTS entry_point_count entry_point [entry_point ...]',
-        'AI.SCRIPTEXECUTE key function [KEYS key_count key [key ...]] [INPUTS input_count input [input ...]] [ARGS arg_count arg [arg ...]] [OUTPUTS output_count output [output ...]] [TIMEOUT timeout]',
-        'AI.TENSORSET key FLOAT|DOUBLE|INT8|INT16|INT32|INT64|UINT8|UINT16|STRING|BOOL shape [shape ...] [BLOB blob] [VALUES value [VALUES value ...]]'
-    ];
-    const ExternalPage = [
-        '/#aimodeldel',
-        '/#aiscriptstore',
-        '/#aiscriptexecute',
-        '/#aitensorset'
-    ];
-    //Open Command Helper
-    await t.click(cliPage.expandCommandHelperButton);
-    let i = 0;
-    while (i <= 3) {
-        //Select one group from the list
-        await cliPage.selectFilterGroupType(AIGroups[i]);
-        //Click on the group
-        await t.click(cliPage.cliHelperOutputTitles.withExactText(commandsForCheck[i]));
->>>>>>> c7411d97
         //Verify results of opened command
         await t.expect(cliPage.cliHelperTitleArgs.textContent).eql('JSON.SET key path value [NX|XX]', 'Selected command title');
         //Click on Read More link for selected command
@@ -131,6 +43,7 @@
         await t.expect(getPageUrl()).contains('/#jsonset');
         //Check that command info is displayed on the page
         await t.expect(cliPage.cliReadMoreJSONCommandDocumentation().textContent).contains('JSON.SET');
+        await t.switchToParentWindow();
     });
 test
     .meta({ rte: rte.standalone })
