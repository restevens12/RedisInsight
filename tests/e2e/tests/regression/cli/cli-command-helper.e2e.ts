import { ClientFunction } from 'testcafe';
import { acceptLicenseTermsAndAddDatabase, deleteDatabase } from '../../../helpers/database';
import { Common } from '../../../helpers/common';
import { CliPage } from '../../../pageObjects';
import {
    commonUrl,
    ossStandaloneConfig
} from '../../../helpers/conf';
import { env, rte } from '../../../helpers/constants';

const cliPage = new CliPage();
const common = new Common();
let filteringGroup = '';
let filteringGroups = [];
let commandToCheck = '';
let commandsToCheck = [];
let commandArgumentsToCheck = '';
let commandsArgumentsToCheck = [];
let externalPageLink = '';
let externalPageLinks = [];

const getPageUrl = ClientFunction(() => window.location.href);

fixture `CLI Command helper`
    .meta({ type: 'regression' })
    .page(commonUrl)
    .beforeEach(async() => {
        await acceptLicenseTermsAndAddDatabase(ossStandaloneConfig, ossStandaloneConfig.databaseName);
    })
    .afterEach(async() => {
        //Delete database
        await deleteDatabase(ossStandaloneConfig.databaseName);
    })
<<<<<<< HEAD
test('Verify that user can open/close CLI separately from Command Helper', async t => {
    //Open CLI
    await t.click(cliPage.cliExpandButton);
    //Verify that CLI is opened separately
    await t.expect(cliPage.commandHelperArea.visible).notOk('Command Helper is closed');
    await t.expect(cliPage.cliCollapseButton.visible).ok('CLI is opended');
    //Open Command Helper
    await t.click(cliPage.expandCommandHelperButton);
    //Verify that user can close CLI separately
    await t.click(cliPage.cliCollapseButton);
    await t.expect(cliPage.commandHelperArea.visible).ok('Command Helper is displayed');
    await t.expect(cliPage.cliCollapseButton.visible).notOk('CLI is closed');
});
test('Verify that user can open/close Command Helper separately from CLI', async t => {
    //Open Command Helper
    await t.click(cliPage.expandCommandHelperButton);
    //Verify that Command Helper is opened separately
    await t.expect(cliPage.commandHelperArea.visible).ok('Command Helper is opened');
    await t.expect(cliPage.cliCollapseButton.visible).notOk('CLI is closed');
    //Open CLI
    await t.click(cliPage.cliExpandButton);
    //Verify that Command Helper is closed separately
    await t.click(cliPage.closeCommandHelperButton);
    await t.expect(cliPage.commandHelperArea.visible).notOk('Command Helper is closed');
    await t.expect(cliPage.cliCollapseButton.visible).ok('CLI is opended');
});
test('Verify that user can see that Command Helper is minimized when he clicks the "minimize" button', async t => {
    const helperColourBefore = await common.getBackgroundColour(cliPage.commandHelperBadge);
    //Open Command Helper and minimize
    await t.click(cliPage.expandCommandHelperButton);
    await t.click(cliPage.minimizeCommandHelperButton);
    //Verify Command helper is minimized
    const helperColourAfter = await common.getBackgroundColour(cliPage.commandHelperBadge);
    await t.expect(helperColourAfter).notEql(helperColourBefore, 'Command helper badge colour is changed');
    await t.expect(cliPage.minimizeCliButton.visible).eql(false, 'Command helper is mimized');
});
test('Verify that user can see that Command Helper displays the previous information when he re-opens it', async t => {
    filteringGroup = 'Search';
    commandToCheck = 'FT.EXPLAIN';
    //Open Command Helper
    await t.click(cliPage.expandCommandHelperButton);
    //Select one command from the list
    await cliPage.selectFilterGroupType(filteringGroup);
    await t.click(cliPage.cliHelperOutputTitles.withExactText(commandToCheck));
    //Minimize and re-open Command Helper
    await t.click(cliPage.minimizeCommandHelperButton);
    await t.click(cliPage.expandCommandHelperButton);
    //Verify Command helper information
    await t.expect(cliPage.cliHelperTitleArgs.textContent).contains(commandToCheck, 'Command Helper information persists after reopening');
});
test('Verify that user can see in Command helper and click on new group "JSON", can choose it and see list of commands in the group', async t => {
    filteringGroup = 'JSON';
    commandToCheck = 'JSON.SET';
    commandArgumentsToCheck = 'JSON.SET key path value [NX|XX]';
    externalPageLink = '/#jsonset';
    //Open Command Helper
    await t.click(cliPage.expandCommandHelperButton);
    //Select one command from the list
    await cliPage.selectFilterGroupType(filteringGroup);
    await t.click(cliPage.cliHelperOutputTitles.withExactText(commandToCheck));
    //Verify results of opened command
    await t.expect(cliPage.cliHelperTitleArgs.textContent).eql(commandArgumentsToCheck, 'Selected command title');
    //Click on Read More link for selected command
    await t.click(cliPage.readMoreButton);
    //Check new opened window page with the correct URL
    await t.expect(getPageUrl()).contains(externalPageLink);
    //Check that command info is displayed on the page
    await t.expect(cliPage.cliReadMoreJSONCommandDocumentation().textContent).contains('JSON.SET');
    await t.switchToParentWindow();
});
test('Verify that user can see in Command helper and click on new group "Search", can choose it and see list of commands in the group', async t => {
    filteringGroup = 'Search';
    commandToCheck = 'FT.EXPLAIN';
    commandArgumentsToCheck = 'FT.EXPLAIN index query';
    externalPageLink = '/#ftexplain';
    //Open Command Helper
    await t.click(cliPage.expandCommandHelperButton);
    //Select one command from the list
    await cliPage.selectFilterGroupType(filteringGroup);
    await t.click(cliPage.cliHelperOutputTitles.withExactText(commandToCheck));
    //Verify results of opened command
    await t.expect(cliPage.cliHelperTitleArgs.textContent).eql(commandArgumentsToCheck, 'Selected command title');
    //Click on Read More link for selected command
    await t.click(cliPage.readMoreButton);
    //Check new opened window page with the correct URL
    await t.expect(getPageUrl()).contains(externalPageLink);
    //Check that command info is displayed on the page
    await t.expect(cliPage.cliReadMoreRediSearchCommandDocumentation().textContent).contains(commandToCheck);
    await t.switchToParentWindow();
});
test('Verify that user can see HyperLogLog title in Command Helper for this command group', async t => {
    filteringGroup = 'HyperLogLog';
    commandToCheck = 'PFCOUNT';
    commandArgumentsToCheck = 'PFCOUNT key [key ...]';
    externalPageLink = '/pfcount';
    //Open Command Helper
    await t.click(cliPage.expandCommandHelperButton);
    //Select one command from the list
    await cliPage.selectFilterGroupType(filteringGroup);
    await t.click(cliPage.cliHelperOutputTitles.withExactText(commandToCheck));
    //Verify results of opened command
    await t.expect(cliPage.cliHelperTitleArgs.textContent).eql(commandArgumentsToCheck, 'Selected command title');
    //Click on Read More link for selected command
    await t.click(cliPage.readMoreButton);
    //Check new opened window page with the correct URL
    await t.expect(getPageUrl()).contains(externalPageLink);
    await t.switchToParentWindow();
});
test('Verify that user can see all separated groups for AI json file (model, tensor, inference, script)', async t => {
    filteringGroups = ['Model', 'Script', 'Inference', 'Tensor'];
    commandsToCheck = [
        'AI.MODELDEL',
        'AI.SCRIPTSTORE',
        'AI.SCRIPTEXECUTE',
        'AI.TENSORSET'
    ];
    commandsArgumentsToCheck = [
        'AI.MODELDEL key',
        'AI.SCRIPTSTORE key CPU|GPU [TAG tag] ENTRY_POINTS entry_point_count entry_point [entry_point ...]',
        'AI.SCRIPTEXECUTE key function [KEYS key_count key [key ...]] [INPUTS input_count input [input ...]] [ARGS arg_count arg [arg ...]] [OUTPUTS output_count output [output ...]] [TIMEOUT timeout]',
        'AI.TENSORSET key FLOAT|DOUBLE|INT8|INT16|INT32|INT64|UINT8|UINT16|STRING|BOOL shape [shape ...] [BLOB blob] [VALUES value [VALUES value ...]]'
    ];
    externalPageLinks = [
        '/#aimodeldel',
        '/#aiscriptstore',
        '/#aiscriptexecute',
        '/#aitensorset'
    ];
    //Open Command Helper
    await t.click(cliPage.expandCommandHelperButton);
    let i = 0;
    while (i < filteringGroups.length) {
        //Select one group from the list
        await cliPage.selectFilterGroupType(filteringGroups[i]);
        //Click on the group
        await t.click(cliPage.cliHelperOutputTitles.withExactText(commandsToCheck[i]));
        //Verify results of opened command
        await t.expect(cliPage.cliHelperTitleArgs.textContent).eql(commandsArgumentsToCheck[i], 'Selected command title');
        //Click on Read More link for selected command
        await t.click(cliPage.readMoreButton);
        //Check new opened window page with the correct URL
        await t.expect(getPageUrl()).contains(externalPageLinks[i]);
        //Close the window with external link to switch to the application window
        await t.closeWindow();
        i++;
    }
});
test('Verify that user can work with Gears group in Command Helper (RedisGears module)', async t => {
    filteringGroup = 'Gears';
    commandToCheck = 'RG.GETEXECUTION';
    commandArgumentsToCheck = 'RG.GETEXECUTION id [SHARD|CLUSTER]';
    externalPageLink = '#rggetexecution';
    //Open Command Helper
    await t.click(cliPage.expandCommandHelperButton);
    //Verify that user can see Gears group in Command Helper (RedisGears module)
    await cliPage.selectFilterGroupType(filteringGroup);
    //Select one command from the Gears list
    await t.click(cliPage.cliHelperOutputTitles.withExactText(commandToCheck));
    //Verify results of opened command
    await t.expect(cliPage.cliHelperTitleArgs.textContent).eql(commandArgumentsToCheck, 'Selected command title');
    //Verify that user can use Read More link for Gears group in Command Helper (RedisGears module)
    await t.click(cliPage.readMoreButton);
    //Check new opened window page with the correct URL
    await t.expect(getPageUrl()).contains(externalPageLink);
    //Close the window with external link to switch to the application window
    await t.closeWindow();
});
test('Verify that user can work with Bloom groups in Command Helper (RedisBloom module)', async t => {
    filteringGroups = ['Bloom', 'CMS', 'TDigest', 'TopK', 'Cuckoo'];
    commandsToCheck = [
        'BF.MEXISTS',
        'CMS.QUERY',
        'TDIGEST.RESET',
        'TOPK.LIST',
        'CF.ADD'
    ];
    commandsArgumentsToCheck = [
        'BF.MEXISTS key item [item ...]',
        'CMS.QUERY key item [item ...]',
        'TDIGEST.RESET key',
        'TOPK.LIST key numKeys WITHCOUNT',
        'CF.ADD key item'
    ];
    externalPageLinks = [
        '/#bfmexists',
        '/#cmsquery',
        'tdigest.reset',
        '/#topklist',
        '/#cfadd'
    ];
    //Open Command Helper
    await t.click(cliPage.expandCommandHelperButton);
    let i = 0;
    while (i < filteringGroup.length) {
        //Verify that user can see Bloom, Cuckoo, CMS, TDigest, TopK groups in Command Helper (RedisBloom module)
        await cliPage.selectFilterGroupType(filteringGroups[i]);
        //Click on the command
        await t.click(cliPage.cliHelperOutputTitles.withExactText(commandsToCheck[i]));
        //Verify results of opened command
        await t.expect(cliPage.cliHelperTitleArgs.textContent).eql(commandsArgumentsToCheck[i], 'Selected command title');
        //Verify that user can use Read More link for Bloom, Cuckoo, CMS, TDigest, TopK groups in Command Helper (RedisBloom module).
        await t.click(cliPage.readMoreButton);
        //Check new opened window page with the correct URL
        await t.expect(getPageUrl()).contains(externalPageLinks[i]);
        //Close the window with external link to switch to the application window
        await t.closeWindow();
        i++;
    }
});
=======
test
    .meta({ env: env.web, rte: rte.standalone })
    ('Verify that user can see in Command helper and click on new group "JSON", can choose it and see list of commands in the group', async t => {
        const commandForCheck = 'JSON.SET';
        //Open Command Helper
        await t.click(cliPage.expandCommandHelperButton);
        //Select one command from the list
        await cliPage.selectFilterGroupType(COMMAND_GROUP_JSON);
        await t.click(cliPage.cliHelperOutputTitles.withExactText(commandForCheck));
        //Verify results of opened command
        await t.expect(cliPage.cliHelperTitleArgs.textContent).eql('JSON.SET key path value [NX|XX]', 'Selected command title');
        //Click on Read More link for selected command
        await t.click(cliPage.readMoreButton);
        //Check new opened window page with the correct URL
        await t.expect(getPageUrl()).contains('/#jsonset');
        //Check that command info is displayed on the page
        await t.expect(cliPage.cliReadMoreJSONCommandDocumentation().textContent).contains('JSON.SET');
        await t.switchToParentWindow();
    });
test
    .meta({ env: env.web, rte: rte.standalone })
    ('Verify that user can see in Command helper and click on new group "Search", can choose it and see list of commands in the group', async t => {
        const commandForCheck = 'FT.EXPLAIN';
        //Open Command Helper
        await t.click(cliPage.expandCommandHelperButton);
        //Select one command from the list
        await cliPage.selectFilterGroupType(COMMAND_GROUP_SEARCH);
        await t.click(cliPage.cliHelperOutputTitles.withExactText(commandForCheck));
        //Verify results of opened command
        await t.expect(cliPage.cliHelperTitleArgs.textContent).eql('FT.EXPLAIN index query', 'Selected command title');
        //Click on Read More link for selected command
        await t.click(cliPage.readMoreButton);
        //Check new opened window page with the correct URL
        await t.expect(getPageUrl()).contains('/#ftexplain');
        //Check that command info is displayed on the page
        await t.expect(cliPage.cliReadMoreRediSearchCommandDocumentation().textContent).contains('FT.EXPLAIN');
        await t.switchToParentWindow();
    });
test
    .meta({ env: env.web, rte: rte.standalone })
    ('Verify that user can see HyperLogLog title in Command Helper for this command group', async t => {
        const commandForCheck = 'PFCOUNT';
        //Open Command Helper
        await t.click(cliPage.expandCommandHelperButton);
        //Select one command from the list
        await cliPage.selectFilterGroupType(COMMAND_GROUP_HyperLogLog);
        await t.click(cliPage.cliHelperOutputTitles.withExactText(commandForCheck));
        //Verify results of opened command
        await t.expect(cliPage.cliHelperTitleArgs.textContent).eql('PFCOUNT key [key ...]', 'Selected command title');
        //Click on Read More link for selected command
        await t.click(cliPage.readMoreButton);
        //Check new opened window page with the correct URL
        await t.expect(getPageUrl()).contains('/pfcount');
        await t.switchToParentWindow();
    });
test
    .meta({ env: env.web, rte: rte.standalone })
    ('Verify that user can see all separated groups for AI json file (model, tensor, inference, script)', async t => {
        const AIGroups = [
            'Model',
            'Script',
            'Inference',
            'Tensor'
        ];
        const commandsForCheck = [
            'AI.MODELDEL',
            'AI.SCRIPTSTORE',
            'AI.SCRIPTEXECUTE',
            'AI.TENSORSET'
        ];
        const commandArgumentsCheck = [
            'AI.MODELDEL key',
            'AI.SCRIPTSTORE key CPU|GPU [TAG tag] ENTRY_POINTS entry_point_count entry_point [entry_point ...]',
            'AI.SCRIPTEXECUTE key function [KEYS key_count key [key ...]] [INPUTS input_count input [input ...]] [ARGS arg_count arg [arg ...]] [OUTPUTS output_count output [output ...]] [TIMEOUT timeout]',
            'AI.TENSORSET key FLOAT|DOUBLE|INT8|INT16|INT32|INT64|UINT8|UINT16|STRING|BOOL shape [shape ...] [BLOB blob] [VALUES value [VALUES value ...]]'
        ];
        const ExternalPage = [
            '/#aimodeldel',
            '/#aiscriptstore',
            '/#aiscriptexecute',
            '/#aitensorset'
        ];
        //Open Command Helper
        await t.click(cliPage.expandCommandHelperButton);
        let i = 0;
        while (i <= 3) {
            //Select one group from the list
            await cliPage.selectFilterGroupType(AIGroups[i]);
            //Click on the group
            await t.click(cliPage.cliHelperOutputTitles.withExactText(commandsForCheck[i]));
            //Verify results of opened command
            await t.expect(cliPage.cliHelperTitleArgs.textContent).eql(commandArgumentsCheck[i], 'Selected command title');
            //Click on Read More link for selected command
            await t.click(cliPage.readMoreButton);
            //Check new opened window page with the correct URL
            await t.expect(getPageUrl()).contains(ExternalPage[i]);
            //Close the window with external link to switch to the application window
            await t.closeWindow();
            i++;
        }
    });
test
    .meta({ rte: rte.standalone })
    ('Verify that user can open/close CLI separately from Command Helper', async t => {
        //Open CLI
        await t.click(cliPage.cliExpandButton);
        //Verify that CLI is opened separately
        await t.expect(cliPage.commandHelperArea.visible).notOk('Command Helper is closed');
        await t.expect(cliPage.cliCollapseButton.visible).ok('CLI is opended');
        //Open Command Helper
        await t.click(cliPage.expandCommandHelperButton);
        //Verify that user can close CLI separately
        await t.click(cliPage.cliCollapseButton);
        await t.expect(cliPage.commandHelperArea.visible).ok('Command Helper is displayed');
        await t.expect(cliPage.cliCollapseButton.visible).notOk('CLI is closed');
    });
test
    .meta({ rte: rte.standalone })
    ('Verify that user can open/close Command Helper separately from CLI', async t => {
        //Open Command Helper
        await t.click(cliPage.expandCommandHelperButton);
        //Verify that Command Helper is opened separately
        await t.expect(cliPage.commandHelperArea.visible).ok('Command Helper is opened');
        await t.expect(cliPage.cliCollapseButton.visible).notOk('CLI is closed');
        //Open CLI
        await t.click(cliPage.cliExpandButton);
        //Verify that Command Helper is closed separately
        await t.click(cliPage.closeCommandHelperButton);
        await t.expect(cliPage.commandHelperArea.visible).notOk('Command Helper is closed');
        await t.expect(cliPage.cliCollapseButton.visible).ok('CLI is opended');
    });
test
    .meta({ rte: rte.standalone })
    ('Verify that user can see that Command Helper is minimized when he clicks the "minimize" button', async t => {
        const helperColourBefore = await common.getBackgroundColour(cliPage.commandHelperBadge);
        //Open Command Helper and minimize
        await t.click(cliPage.expandCommandHelperButton);
        await t.click(cliPage.minimizeCommandHelperButton);
        //Verify Command helper is minimized
        const helperColourAfter = await common.getBackgroundColour(cliPage.commandHelperBadge);
        await t.expect(helperColourAfter).notEql(helperColourBefore, 'Command helper badge colour is changed');
        await t.expect(cliPage.minimizeCliButton.visible).eql(false, 'Command helper is mimized');
    });
test
    .meta({ rte: rte.standalone })
    ('Verify that user can see that Command Helper displays the previous information when he re-opens it', async t => {
        const commandForCheck = 'FT.EXPLAIN';
        //Open Command Helper
        await t.click(cliPage.expandCommandHelperButton);
        //Select one command from the list
        await cliPage.selectFilterGroupType(COMMAND_GROUP_SEARCH);
        await t.click(cliPage.cliHelperOutputTitles.withExactText(commandForCheck));
        //Minimize and re-open Command Helper
        await t.click(cliPage.minimizeCommandHelperButton);
        await t.click(cliPage.expandCommandHelperButton);
        //Verify Command helper information
        await t.expect(cliPage.cliHelperTitleArgs.textContent).contains(commandForCheck, 'Command Helper information persists after reopening');
    });
>>>>>>> ff21f80d
<|MERGE_RESOLUTION|>--- conflicted
+++ resolved
@@ -31,320 +31,8 @@
         //Delete database
         await deleteDatabase(ossStandaloneConfig.databaseName);
     })
-<<<<<<< HEAD
-test('Verify that user can open/close CLI separately from Command Helper', async t => {
-    //Open CLI
-    await t.click(cliPage.cliExpandButton);
-    //Verify that CLI is opened separately
-    await t.expect(cliPage.commandHelperArea.visible).notOk('Command Helper is closed');
-    await t.expect(cliPage.cliCollapseButton.visible).ok('CLI is opended');
-    //Open Command Helper
-    await t.click(cliPage.expandCommandHelperButton);
-    //Verify that user can close CLI separately
-    await t.click(cliPage.cliCollapseButton);
-    await t.expect(cliPage.commandHelperArea.visible).ok('Command Helper is displayed');
-    await t.expect(cliPage.cliCollapseButton.visible).notOk('CLI is closed');
-});
-test('Verify that user can open/close Command Helper separately from CLI', async t => {
-    //Open Command Helper
-    await t.click(cliPage.expandCommandHelperButton);
-    //Verify that Command Helper is opened separately
-    await t.expect(cliPage.commandHelperArea.visible).ok('Command Helper is opened');
-    await t.expect(cliPage.cliCollapseButton.visible).notOk('CLI is closed');
-    //Open CLI
-    await t.click(cliPage.cliExpandButton);
-    //Verify that Command Helper is closed separately
-    await t.click(cliPage.closeCommandHelperButton);
-    await t.expect(cliPage.commandHelperArea.visible).notOk('Command Helper is closed');
-    await t.expect(cliPage.cliCollapseButton.visible).ok('CLI is opended');
-});
-test('Verify that user can see that Command Helper is minimized when he clicks the "minimize" button', async t => {
-    const helperColourBefore = await common.getBackgroundColour(cliPage.commandHelperBadge);
-    //Open Command Helper and minimize
-    await t.click(cliPage.expandCommandHelperButton);
-    await t.click(cliPage.minimizeCommandHelperButton);
-    //Verify Command helper is minimized
-    const helperColourAfter = await common.getBackgroundColour(cliPage.commandHelperBadge);
-    await t.expect(helperColourAfter).notEql(helperColourBefore, 'Command helper badge colour is changed');
-    await t.expect(cliPage.minimizeCliButton.visible).eql(false, 'Command helper is mimized');
-});
-test('Verify that user can see that Command Helper displays the previous information when he re-opens it', async t => {
-    filteringGroup = 'Search';
-    commandToCheck = 'FT.EXPLAIN';
-    //Open Command Helper
-    await t.click(cliPage.expandCommandHelperButton);
-    //Select one command from the list
-    await cliPage.selectFilterGroupType(filteringGroup);
-    await t.click(cliPage.cliHelperOutputTitles.withExactText(commandToCheck));
-    //Minimize and re-open Command Helper
-    await t.click(cliPage.minimizeCommandHelperButton);
-    await t.click(cliPage.expandCommandHelperButton);
-    //Verify Command helper information
-    await t.expect(cliPage.cliHelperTitleArgs.textContent).contains(commandToCheck, 'Command Helper information persists after reopening');
-});
-test('Verify that user can see in Command helper and click on new group "JSON", can choose it and see list of commands in the group', async t => {
-    filteringGroup = 'JSON';
-    commandToCheck = 'JSON.SET';
-    commandArgumentsToCheck = 'JSON.SET key path value [NX|XX]';
-    externalPageLink = '/#jsonset';
-    //Open Command Helper
-    await t.click(cliPage.expandCommandHelperButton);
-    //Select one command from the list
-    await cliPage.selectFilterGroupType(filteringGroup);
-    await t.click(cliPage.cliHelperOutputTitles.withExactText(commandToCheck));
-    //Verify results of opened command
-    await t.expect(cliPage.cliHelperTitleArgs.textContent).eql(commandArgumentsToCheck, 'Selected command title');
-    //Click on Read More link for selected command
-    await t.click(cliPage.readMoreButton);
-    //Check new opened window page with the correct URL
-    await t.expect(getPageUrl()).contains(externalPageLink);
-    //Check that command info is displayed on the page
-    await t.expect(cliPage.cliReadMoreJSONCommandDocumentation().textContent).contains('JSON.SET');
-    await t.switchToParentWindow();
-});
-test('Verify that user can see in Command helper and click on new group "Search", can choose it and see list of commands in the group', async t => {
-    filteringGroup = 'Search';
-    commandToCheck = 'FT.EXPLAIN';
-    commandArgumentsToCheck = 'FT.EXPLAIN index query';
-    externalPageLink = '/#ftexplain';
-    //Open Command Helper
-    await t.click(cliPage.expandCommandHelperButton);
-    //Select one command from the list
-    await cliPage.selectFilterGroupType(filteringGroup);
-    await t.click(cliPage.cliHelperOutputTitles.withExactText(commandToCheck));
-    //Verify results of opened command
-    await t.expect(cliPage.cliHelperTitleArgs.textContent).eql(commandArgumentsToCheck, 'Selected command title');
-    //Click on Read More link for selected command
-    await t.click(cliPage.readMoreButton);
-    //Check new opened window page with the correct URL
-    await t.expect(getPageUrl()).contains(externalPageLink);
-    //Check that command info is displayed on the page
-    await t.expect(cliPage.cliReadMoreRediSearchCommandDocumentation().textContent).contains(commandToCheck);
-    await t.switchToParentWindow();
-});
-test('Verify that user can see HyperLogLog title in Command Helper for this command group', async t => {
-    filteringGroup = 'HyperLogLog';
-    commandToCheck = 'PFCOUNT';
-    commandArgumentsToCheck = 'PFCOUNT key [key ...]';
-    externalPageLink = '/pfcount';
-    //Open Command Helper
-    await t.click(cliPage.expandCommandHelperButton);
-    //Select one command from the list
-    await cliPage.selectFilterGroupType(filteringGroup);
-    await t.click(cliPage.cliHelperOutputTitles.withExactText(commandToCheck));
-    //Verify results of opened command
-    await t.expect(cliPage.cliHelperTitleArgs.textContent).eql(commandArgumentsToCheck, 'Selected command title');
-    //Click on Read More link for selected command
-    await t.click(cliPage.readMoreButton);
-    //Check new opened window page with the correct URL
-    await t.expect(getPageUrl()).contains(externalPageLink);
-    await t.switchToParentWindow();
-});
-test('Verify that user can see all separated groups for AI json file (model, tensor, inference, script)', async t => {
-    filteringGroups = ['Model', 'Script', 'Inference', 'Tensor'];
-    commandsToCheck = [
-        'AI.MODELDEL',
-        'AI.SCRIPTSTORE',
-        'AI.SCRIPTEXECUTE',
-        'AI.TENSORSET'
-    ];
-    commandsArgumentsToCheck = [
-        'AI.MODELDEL key',
-        'AI.SCRIPTSTORE key CPU|GPU [TAG tag] ENTRY_POINTS entry_point_count entry_point [entry_point ...]',
-        'AI.SCRIPTEXECUTE key function [KEYS key_count key [key ...]] [INPUTS input_count input [input ...]] [ARGS arg_count arg [arg ...]] [OUTPUTS output_count output [output ...]] [TIMEOUT timeout]',
-        'AI.TENSORSET key FLOAT|DOUBLE|INT8|INT16|INT32|INT64|UINT8|UINT16|STRING|BOOL shape [shape ...] [BLOB blob] [VALUES value [VALUES value ...]]'
-    ];
-    externalPageLinks = [
-        '/#aimodeldel',
-        '/#aiscriptstore',
-        '/#aiscriptexecute',
-        '/#aitensorset'
-    ];
-    //Open Command Helper
-    await t.click(cliPage.expandCommandHelperButton);
-    let i = 0;
-    while (i < filteringGroups.length) {
-        //Select one group from the list
-        await cliPage.selectFilterGroupType(filteringGroups[i]);
-        //Click on the group
-        await t.click(cliPage.cliHelperOutputTitles.withExactText(commandsToCheck[i]));
-        //Verify results of opened command
-        await t.expect(cliPage.cliHelperTitleArgs.textContent).eql(commandsArgumentsToCheck[i], 'Selected command title');
-        //Click on Read More link for selected command
-        await t.click(cliPage.readMoreButton);
-        //Check new opened window page with the correct URL
-        await t.expect(getPageUrl()).contains(externalPageLinks[i]);
-        //Close the window with external link to switch to the application window
-        await t.closeWindow();
-        i++;
-    }
-});
-test('Verify that user can work with Gears group in Command Helper (RedisGears module)', async t => {
-    filteringGroup = 'Gears';
-    commandToCheck = 'RG.GETEXECUTION';
-    commandArgumentsToCheck = 'RG.GETEXECUTION id [SHARD|CLUSTER]';
-    externalPageLink = '#rggetexecution';
-    //Open Command Helper
-    await t.click(cliPage.expandCommandHelperButton);
-    //Verify that user can see Gears group in Command Helper (RedisGears module)
-    await cliPage.selectFilterGroupType(filteringGroup);
-    //Select one command from the Gears list
-    await t.click(cliPage.cliHelperOutputTitles.withExactText(commandToCheck));
-    //Verify results of opened command
-    await t.expect(cliPage.cliHelperTitleArgs.textContent).eql(commandArgumentsToCheck, 'Selected command title');
-    //Verify that user can use Read More link for Gears group in Command Helper (RedisGears module)
-    await t.click(cliPage.readMoreButton);
-    //Check new opened window page with the correct URL
-    await t.expect(getPageUrl()).contains(externalPageLink);
-    //Close the window with external link to switch to the application window
-    await t.closeWindow();
-});
-test('Verify that user can work with Bloom groups in Command Helper (RedisBloom module)', async t => {
-    filteringGroups = ['Bloom', 'CMS', 'TDigest', 'TopK', 'Cuckoo'];
-    commandsToCheck = [
-        'BF.MEXISTS',
-        'CMS.QUERY',
-        'TDIGEST.RESET',
-        'TOPK.LIST',
-        'CF.ADD'
-    ];
-    commandsArgumentsToCheck = [
-        'BF.MEXISTS key item [item ...]',
-        'CMS.QUERY key item [item ...]',
-        'TDIGEST.RESET key',
-        'TOPK.LIST key numKeys WITHCOUNT',
-        'CF.ADD key item'
-    ];
-    externalPageLinks = [
-        '/#bfmexists',
-        '/#cmsquery',
-        'tdigest.reset',
-        '/#topklist',
-        '/#cfadd'
-    ];
-    //Open Command Helper
-    await t.click(cliPage.expandCommandHelperButton);
-    let i = 0;
-    while (i < filteringGroup.length) {
-        //Verify that user can see Bloom, Cuckoo, CMS, TDigest, TopK groups in Command Helper (RedisBloom module)
-        await cliPage.selectFilterGroupType(filteringGroups[i]);
-        //Click on the command
-        await t.click(cliPage.cliHelperOutputTitles.withExactText(commandsToCheck[i]));
-        //Verify results of opened command
-        await t.expect(cliPage.cliHelperTitleArgs.textContent).eql(commandsArgumentsToCheck[i], 'Selected command title');
-        //Verify that user can use Read More link for Bloom, Cuckoo, CMS, TDigest, TopK groups in Command Helper (RedisBloom module).
-        await t.click(cliPage.readMoreButton);
-        //Check new opened window page with the correct URL
-        await t.expect(getPageUrl()).contains(externalPageLinks[i]);
-        //Close the window with external link to switch to the application window
-        await t.closeWindow();
-        i++;
-    }
-});
-=======
-test
-    .meta({ env: env.web, rte: rte.standalone })
-    ('Verify that user can see in Command helper and click on new group "JSON", can choose it and see list of commands in the group', async t => {
-        const commandForCheck = 'JSON.SET';
-        //Open Command Helper
-        await t.click(cliPage.expandCommandHelperButton);
-        //Select one command from the list
-        await cliPage.selectFilterGroupType(COMMAND_GROUP_JSON);
-        await t.click(cliPage.cliHelperOutputTitles.withExactText(commandForCheck));
-        //Verify results of opened command
-        await t.expect(cliPage.cliHelperTitleArgs.textContent).eql('JSON.SET key path value [NX|XX]', 'Selected command title');
-        //Click on Read More link for selected command
-        await t.click(cliPage.readMoreButton);
-        //Check new opened window page with the correct URL
-        await t.expect(getPageUrl()).contains('/#jsonset');
-        //Check that command info is displayed on the page
-        await t.expect(cliPage.cliReadMoreJSONCommandDocumentation().textContent).contains('JSON.SET');
-        await t.switchToParentWindow();
-    });
-test
-    .meta({ env: env.web, rte: rte.standalone })
-    ('Verify that user can see in Command helper and click on new group "Search", can choose it and see list of commands in the group', async t => {
-        const commandForCheck = 'FT.EXPLAIN';
-        //Open Command Helper
-        await t.click(cliPage.expandCommandHelperButton);
-        //Select one command from the list
-        await cliPage.selectFilterGroupType(COMMAND_GROUP_SEARCH);
-        await t.click(cliPage.cliHelperOutputTitles.withExactText(commandForCheck));
-        //Verify results of opened command
-        await t.expect(cliPage.cliHelperTitleArgs.textContent).eql('FT.EXPLAIN index query', 'Selected command title');
-        //Click on Read More link for selected command
-        await t.click(cliPage.readMoreButton);
-        //Check new opened window page with the correct URL
-        await t.expect(getPageUrl()).contains('/#ftexplain');
-        //Check that command info is displayed on the page
-        await t.expect(cliPage.cliReadMoreRediSearchCommandDocumentation().textContent).contains('FT.EXPLAIN');
-        await t.switchToParentWindow();
-    });
-test
-    .meta({ env: env.web, rte: rte.standalone })
-    ('Verify that user can see HyperLogLog title in Command Helper for this command group', async t => {
-        const commandForCheck = 'PFCOUNT';
-        //Open Command Helper
-        await t.click(cliPage.expandCommandHelperButton);
-        //Select one command from the list
-        await cliPage.selectFilterGroupType(COMMAND_GROUP_HyperLogLog);
-        await t.click(cliPage.cliHelperOutputTitles.withExactText(commandForCheck));
-        //Verify results of opened command
-        await t.expect(cliPage.cliHelperTitleArgs.textContent).eql('PFCOUNT key [key ...]', 'Selected command title');
-        //Click on Read More link for selected command
-        await t.click(cliPage.readMoreButton);
-        //Check new opened window page with the correct URL
-        await t.expect(getPageUrl()).contains('/pfcount');
-        await t.switchToParentWindow();
-    });
-test
-    .meta({ env: env.web, rte: rte.standalone })
-    ('Verify that user can see all separated groups for AI json file (model, tensor, inference, script)', async t => {
-        const AIGroups = [
-            'Model',
-            'Script',
-            'Inference',
-            'Tensor'
-        ];
-        const commandsForCheck = [
-            'AI.MODELDEL',
-            'AI.SCRIPTSTORE',
-            'AI.SCRIPTEXECUTE',
-            'AI.TENSORSET'
-        ];
-        const commandArgumentsCheck = [
-            'AI.MODELDEL key',
-            'AI.SCRIPTSTORE key CPU|GPU [TAG tag] ENTRY_POINTS entry_point_count entry_point [entry_point ...]',
-            'AI.SCRIPTEXECUTE key function [KEYS key_count key [key ...]] [INPUTS input_count input [input ...]] [ARGS arg_count arg [arg ...]] [OUTPUTS output_count output [output ...]] [TIMEOUT timeout]',
-            'AI.TENSORSET key FLOAT|DOUBLE|INT8|INT16|INT32|INT64|UINT8|UINT16|STRING|BOOL shape [shape ...] [BLOB blob] [VALUES value [VALUES value ...]]'
-        ];
-        const ExternalPage = [
-            '/#aimodeldel',
-            '/#aiscriptstore',
-            '/#aiscriptexecute',
-            '/#aitensorset'
-        ];
-        //Open Command Helper
-        await t.click(cliPage.expandCommandHelperButton);
-        let i = 0;
-        while (i <= 3) {
-            //Select one group from the list
-            await cliPage.selectFilterGroupType(AIGroups[i]);
-            //Click on the group
-            await t.click(cliPage.cliHelperOutputTitles.withExactText(commandsForCheck[i]));
-            //Verify results of opened command
-            await t.expect(cliPage.cliHelperTitleArgs.textContent).eql(commandArgumentsCheck[i], 'Selected command title');
-            //Click on Read More link for selected command
-            await t.click(cliPage.readMoreButton);
-            //Check new opened window page with the correct URL
-            await t.expect(getPageUrl()).contains(ExternalPage[i]);
-            //Close the window with external link to switch to the application window
-            await t.closeWindow();
-            i++;
-        }
-    });
-test
-    .meta({ rte: rte.standalone })
+test
+    .meta({ env: env.web, rte: rte.standalone })
     ('Verify that user can open/close CLI separately from Command Helper', async t => {
         //Open CLI
         await t.click(cliPage.cliExpandButton);
@@ -359,7 +47,7 @@
         await t.expect(cliPage.cliCollapseButton.visible).notOk('CLI is closed');
     });
 test
-    .meta({ rte: rte.standalone })
+    .meta({ env: env.web, rte: rte.standalone })
     ('Verify that user can open/close Command Helper separately from CLI', async t => {
         //Open Command Helper
         await t.click(cliPage.expandCommandHelperButton);
@@ -374,7 +62,7 @@
         await t.expect(cliPage.cliCollapseButton.visible).ok('CLI is opended');
     });
 test
-    .meta({ rte: rte.standalone })
+    .meta({ env: env.web, rte: rte.standalone })
     ('Verify that user can see that Command Helper is minimized when he clicks the "minimize" button', async t => {
         const helperColourBefore = await common.getBackgroundColour(cliPage.commandHelperBadge);
         //Open Command Helper and minimize
@@ -386,18 +74,189 @@
         await t.expect(cliPage.minimizeCliButton.visible).eql(false, 'Command helper is mimized');
     });
 test
-    .meta({ rte: rte.standalone })
+    .meta({ env: env.web, rte: rte.standalone })
     ('Verify that user can see that Command Helper displays the previous information when he re-opens it', async t => {
-        const commandForCheck = 'FT.EXPLAIN';
-        //Open Command Helper
-        await t.click(cliPage.expandCommandHelperButton);
-        //Select one command from the list
-        await cliPage.selectFilterGroupType(COMMAND_GROUP_SEARCH);
-        await t.click(cliPage.cliHelperOutputTitles.withExactText(commandForCheck));
+        filteringGroup = 'Search';
+        commandToCheck = 'FT.EXPLAIN';
+        //Open Command Helper
+        await t.click(cliPage.expandCommandHelperButton);
+        //Select one command from the list
+        await cliPage.selectFilterGroupType(filteringGroup);
+        await t.click(cliPage.cliHelperOutputTitles.withExactText(commandToCheck));
         //Minimize and re-open Command Helper
         await t.click(cliPage.minimizeCommandHelperButton);
         await t.click(cliPage.expandCommandHelperButton);
         //Verify Command helper information
-        await t.expect(cliPage.cliHelperTitleArgs.textContent).contains(commandForCheck, 'Command Helper information persists after reopening');
-    });
->>>>>>> ff21f80d
+        await t.expect(cliPage.cliHelperTitleArgs.textContent).contains(commandToCheck, 'Command Helper information persists after reopening');
+    });
+test
+    .meta({ env: env.web, rte: rte.standalone })
+    ('Verify that user can see in Command helper and click on new group "JSON", can choose it and see list of commands in the group', async t => {
+        filteringGroup = 'JSON';
+        commandToCheck = 'JSON.SET';
+        commandArgumentsToCheck = 'JSON.SET key path value [NX|XX]';
+        externalPageLink = '/#jsonset';
+        //Open Command Helper
+        await t.click(cliPage.expandCommandHelperButton);
+        //Select one command from the list
+        await cliPage.selectFilterGroupType(filteringGroup);
+        await t.click(cliPage.cliHelperOutputTitles.withExactText(commandToCheck));
+        //Verify results of opened command
+        await t.expect(cliPage.cliHelperTitleArgs.textContent).eql(commandArgumentsToCheck, 'Selected command title');
+        //Click on Read More link for selected command
+        await t.click(cliPage.readMoreButton);
+        //Check new opened window page with the correct URL
+        await t.expect(getPageUrl()).contains(externalPageLink);
+        //Check that command info is displayed on the page
+        await t.expect(cliPage.cliReadMoreJSONCommandDocumentation().textContent).contains('JSON.SET');
+        await t.switchToParentWindow();
+    });
+test
+    .meta({ env: env.web, rte: rte.standalone })
+    ('Verify that user can see in Command helper and click on new group "Search", can choose it and see list of commands in the group', async t => {
+        filteringGroup = 'Search';
+        commandToCheck = 'FT.EXPLAIN';
+        commandArgumentsToCheck = 'FT.EXPLAIN index query';
+        externalPageLink = '/#ftexplain';
+        //Open Command Helper
+        await t.click(cliPage.expandCommandHelperButton);
+        //Select one command from the list
+        await cliPage.selectFilterGroupType(filteringGroup);
+        await t.click(cliPage.cliHelperOutputTitles.withExactText(commandToCheck));
+        //Verify results of opened command
+        await t.expect(cliPage.cliHelperTitleArgs.textContent).eql(commandArgumentsToCheck, 'Selected command title');
+        //Click on Read More link for selected command
+        await t.click(cliPage.readMoreButton);
+        //Check new opened window page with the correct URL
+        await t.expect(getPageUrl()).contains(externalPageLink);
+        //Check that command info is displayed on the page
+        await t.expect(cliPage.cliReadMoreRediSearchCommandDocumentation().textContent).contains(commandToCheck);
+        await t.switchToParentWindow();
+    });
+test
+    .meta({ env: env.web, rte: rte.standalone })
+    ('Verify that user can see HyperLogLog title in Command Helper for this command group', async t => {
+        filteringGroup = 'HyperLogLog';
+        commandToCheck = 'PFCOUNT';
+        commandArgumentsToCheck = 'PFCOUNT key [key ...]';
+        externalPageLink = '/pfcount';
+        //Open Command Helper
+        await t.click(cliPage.expandCommandHelperButton);
+        //Select one command from the list
+        await cliPage.selectFilterGroupType(filteringGroup);
+        await t.click(cliPage.cliHelperOutputTitles.withExactText(commandToCheck));
+        //Verify results of opened command
+        await t.expect(cliPage.cliHelperTitleArgs.textContent).eql(commandArgumentsToCheck, 'Selected command title');
+        //Click on Read More link for selected command
+        await t.click(cliPage.readMoreButton);
+        //Check new opened window page with the correct URL
+        await t.expect(getPageUrl()).contains(externalPageLink);
+        await t.switchToParentWindow();
+    });
+test
+    .meta({ env: env.web, rte: rte.standalone })
+    ('Verify that user can see all separated groups for AI json file (model, tensor, inference, script)', async t => {
+        filteringGroups = ['Model', 'Script', 'Inference', 'Tensor'];
+        commandsToCheck = [
+            'AI.MODELDEL',
+            'AI.SCRIPTSTORE',
+            'AI.SCRIPTEXECUTE',
+            'AI.TENSORSET'
+        ];
+        commandsArgumentsToCheck = [
+            'AI.MODELDEL key',
+            'AI.SCRIPTSTORE key CPU|GPU [TAG tag] ENTRY_POINTS entry_point_count entry_point [entry_point ...]',
+            'AI.SCRIPTEXECUTE key function [KEYS key_count key [key ...]] [INPUTS input_count input [input ...]] [ARGS arg_count arg [arg ...]] [OUTPUTS output_count output [output ...]] [TIMEOUT timeout]',
+            'AI.TENSORSET key FLOAT|DOUBLE|INT8|INT16|INT32|INT64|UINT8|UINT16|STRING|BOOL shape [shape ...] [BLOB blob] [VALUES value [VALUES value ...]]'
+        ];
+        externalPageLinks = [
+            '/#aimodeldel',
+            '/#aiscriptstore',
+            '/#aiscriptexecute',
+            '/#aitensorset'
+        ];
+        //Open Command Helper
+        await t.click(cliPage.expandCommandHelperButton);
+        let i = 0;
+        while (i < filteringGroups.length) {
+            //Select one group from the list
+            await cliPage.selectFilterGroupType(filteringGroups[i]);
+            //Click on the group
+            await t.click(cliPage.cliHelperOutputTitles.withExactText(commandsToCheck[i]));
+            //Verify results of opened command
+            await t.expect(cliPage.cliHelperTitleArgs.textContent).eql(commandsArgumentsToCheck[i], 'Selected command title');
+            //Click on Read More link for selected command
+            await t.click(cliPage.readMoreButton);
+            //Check new opened window page with the correct URL
+            await t.expect(getPageUrl()).contains(externalPageLinks[i]);
+            //Close the window with external link to switch to the application window
+            await t.closeWindow();
+            i++;
+        }
+    });
+test
+    .meta({ env: env.web, rte: rte.standalone })
+    ('Verify that user can work with Gears group in Command Helper (RedisGears module)', async t => {
+        filteringGroup = 'Gears';
+        commandToCheck = 'RG.GETEXECUTION';
+        commandArgumentsToCheck = 'RG.GETEXECUTION id [SHARD|CLUSTER]';
+        externalPageLink = '#rggetexecution';
+        //Open Command Helper
+        await t.click(cliPage.expandCommandHelperButton);
+        //Verify that user can see Gears group in Command Helper (RedisGears module)
+        await cliPage.selectFilterGroupType(filteringGroup);
+        //Select one command from the Gears list
+        await t.click(cliPage.cliHelperOutputTitles.withExactText(commandToCheck));
+        //Verify results of opened command
+        await t.expect(cliPage.cliHelperTitleArgs.textContent).eql(commandArgumentsToCheck, 'Selected command title');
+        //Verify that user can use Read More link for Gears group in Command Helper (RedisGears module)
+        await t.click(cliPage.readMoreButton);
+        //Check new opened window page with the correct URL
+        await t.expect(getPageUrl()).contains(externalPageLink);
+        //Close the window with external link to switch to the application window
+        await t.closeWindow();
+    });
+test
+    .meta({ env: env.web, rte: rte.standalone })
+    ('Verify that user can work with Bloom groups in Command Helper (RedisBloom module)', async t => {
+        filteringGroups = ['Bloom', 'CMS', 'TDigest', 'TopK', 'Cuckoo'];
+        commandsToCheck = [
+            'BF.MEXISTS',
+            'CMS.QUERY',
+            'TDIGEST.RESET',
+            'TOPK.LIST',
+            'CF.ADD'
+        ];
+        commandsArgumentsToCheck = [
+            'BF.MEXISTS key item [item ...]',
+            'CMS.QUERY key item [item ...]',
+            'TDIGEST.RESET key',
+            'TOPK.LIST key numKeys WITHCOUNT',
+            'CF.ADD key item'
+        ];
+        externalPageLinks = [
+            '/#bfmexists',
+            '/#cmsquery',
+            'tdigest.reset',
+            '/#topklist',
+            '/#cfadd'
+        ];
+        //Open Command Helper
+        await t.click(cliPage.expandCommandHelperButton);
+        let i = 0;
+        while (i < filteringGroup.length) {
+            //Verify that user can see Bloom, Cuckoo, CMS, TDigest, TopK groups in Command Helper (RedisBloom module)
+            await cliPage.selectFilterGroupType(filteringGroups[i]);
+            //Click on the command
+            await t.click(cliPage.cliHelperOutputTitles.withExactText(commandsToCheck[i]));
+            //Verify results of opened command
+            await t.expect(cliPage.cliHelperTitleArgs.textContent).eql(commandsArgumentsToCheck[i], 'Selected command title');
+            //Verify that user can use Read More link for Bloom, Cuckoo, CMS, TDigest, TopK groups in Command Helper (RedisBloom module).
+            await t.click(cliPage.readMoreButton);
+            //Check new opened window page with the correct URL
+            await t.expect(getPageUrl()).contains(externalPageLinks[i]);
+            //Close the window with external link to switch to the application window
+            await t.closeWindow();
+            i++;
+        }
+    });