--- conflicted
+++ resolved
@@ -5,11 +5,8 @@
     commonUrl,
     ossStandaloneConfig
 } from '../../../helpers/conf';
-<<<<<<< HEAD
 import { rte } from '../../../helpers/constants';
-=======
 import { Chance } from 'chance';
->>>>>>> c7411d97
 
 const cliPage = new CliPage();
 const common = new Common();
@@ -24,8 +21,6 @@
     .beforeEach(async () => {
         await acceptLicenseTermsAndAddDatabase(ossStandaloneConfig, ossStandaloneConfig.databaseName);
     })
-<<<<<<< HEAD
-=======
     .afterEach(async () => {
         //Delete database
         await deleteDatabase(ossStandaloneConfig.databaseName);
@@ -52,7 +47,6 @@
     //Verify cli results history
     await t.expect(cliPage.cliCommandExecuted.textContent).eql(command, 'CLI results history persists after reopening');
 });
->>>>>>> c7411d97
 test
     .meta({ rte: rte.standalone })
     ('Verify that user can see CLI is minimized when he clicks the "minimize" button', async t => {
@@ -81,7 +75,7 @@
     });
 test
     .meta({ rte: rte.standalone })
-    .after(async t => {
+    .after(async () => {
         //Clear database and delete
         await browserPage.deleteKeyByName(keyName);
         await deleteDatabase(ossStandaloneConfig.databaseName);
