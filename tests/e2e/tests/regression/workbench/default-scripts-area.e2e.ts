--- conflicted
+++ resolved
@@ -1,16 +1,7 @@
-<<<<<<< HEAD
-import { addNewStandaloneDatabase } from '../../../helpers/database';
-import { MyRedisDatabasePage, UserAgreementPage, AddRedisDatabasePage, WorkbenchPage } from '../../../pageObjects';
-import {
-    commonUrl,
-    ossStandaloneConfig
-} from '../../../helpers/conf';
 import { rte } from '../../../helpers/constants';
-=======
 import { acceptLicenseTermsAndAddDatabase, deleteDatabase } from '../../../helpers/database';
 import { MyRedisDatabasePage, WorkbenchPage } from '../../../pageObjects';
 import { commonUrl, ossStandaloneConfig } from '../../../helpers/conf';
->>>>>>> c7411d97
 
 const myRedisDatabasePage = new MyRedisDatabasePage();
 const workbenchPage = new WorkbenchPage();
@@ -23,7 +14,10 @@
         //Go to Workbench page
         await t.click(myRedisDatabasePage.workbenchButton);
     })
-<<<<<<< HEAD
+    .afterEach(async() => {
+        //Delete database
+        await deleteDatabase(ossStandaloneConfig.databaseName);
+    })
 test
     .meta({ rte: rte.standalone })
     ('Verify that user can expand/collapse the enablement area', async t => {
@@ -79,61 +73,6 @@
         //Check that user is on Workbench page and "Working with Hashes" page is displayed
         await t.expect(workbenchPage.preselectHashCreate.visible).ok('The end of the page is visible');
     });
-=======
-    .afterEach(async() => {
-        //Delete database
-        await deleteDatabase(ossStandaloneConfig.databaseName);
-    })
-test('Verify that user can expand/collapse the enablement area', async t => {
-    //Hover over Enablement area
-    await t.hover(workbenchPage.preselectArea);
-    //Collapse the area with default scripts
-    await t.click(workbenchPage.collapsePreselectAreaButton);
-    //Validate that Enablement area is not displayed
-    await t.expect(workbenchPage.preselectArea.visible).notOk('Enablement area is collapsed');
-    //Expand Enablement area
-    await t.click(workbenchPage.expandPreselectAreaButton);
-    //Validate that Enablement area is displayed
-    await t.expect(workbenchPage.preselectArea.visible).ok('Enablement area is expanded');
-});
-test('Verify that user can see the [Manual] option in the Enablement area', async t => {
-    const optionsForCheck = [
-        'Manual',
-        'List the Indices',
-        'Index info',
-        'Search',
-        'Aggregate'
-    ];
-    //Remember the options displayed in the area
-    const countOfOptions = await workbenchPage.preselectButtons.count;
-    const displayedOptions = [];
-    for(let i = 0; i < countOfOptions; i++) {
-        displayedOptions.push(await workbenchPage.preselectButtons.nth(i).textContent);
-    }
-    //Verify the options in the area
-    for(let i = 0; i < countOfOptions; i++) {
-        await t.expect(displayedOptions[i]).eql(optionsForCheck[i], `Option ${optionsForCheck} is in the Enablement area`);
-    }
-});
-test('Verify that user can see saved article in Enablement area when he leaves Workbench page and goes back again', async t => {
-    //Open Working with Hashes section
-    await t.click(workbenchPage.internalLinkWorkingWithHashes);
-    //Check the button from Hash page is visible
-    await t.expect(workbenchPage.preselectHashCreate.visible).ok('The end of the page is visible');
-    //Go to Browser page
-    await t.click(myRedisDatabasePage.browserButton);
-    //Go back to Workbench page
-    await t.click(myRedisDatabasePage.workbenchButton);
-    //Verify that the same article is opened in Enablement area
-    await t.expect(workbenchPage.preselectHashCreate.visible).ok('The end of the page is visible');
-    //Go to list of DBs page
-    await t.click(myRedisDatabasePage.myRedisDBButton);
-    //Go back to active DB again
-    await myRedisDatabasePage.clickOnDBByName(ossStandaloneConfig.databaseName);
-    //Check that user is on Workbench page and "Working with Hashes" page is displayed
-    await t.expect(workbenchPage.preselectHashCreate.visible).ok('The end of the page is visible');
-});
->>>>>>> c7411d97
 //skipped due the issue RI-2384
 test.skip
     .meta({ rte: rte.standalone })
