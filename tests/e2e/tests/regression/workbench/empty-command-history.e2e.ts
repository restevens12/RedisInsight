--- conflicted
+++ resolved
@@ -1,17 +1,8 @@
 import { Selector } from 'testcafe';
-<<<<<<< HEAD
-import { addNewStandaloneDatabase } from '../../../helpers/database';
-import { MyRedisDatabasePage, UserAgreementPage, AddRedisDatabasePage, WorkbenchPage } from '../../../pageObjects';
-import {
-    commonUrl,
-    ossStandaloneConfig
-} from '../../../helpers/conf';
 import { rte } from '../../../helpers/constants';
-=======
 import { acceptLicenseTermsAndAddDatabase, deleteDatabase } from '../../../helpers/database';
 import { MyRedisDatabasePage, WorkbenchPage } from '../../../pageObjects';
 import { commonUrl, ossStandaloneConfig } from '../../../helpers/conf';
->>>>>>> c7411d97
 
 const myRedisDatabasePage = new MyRedisDatabasePage();
 const workbenchPage = new WorkbenchPage();
@@ -24,7 +15,10 @@
         //Go to Workbench page
         await t.click(myRedisDatabasePage.workbenchButton);
     })
-<<<<<<< HEAD
+    .afterEach(async() => {
+        //Delete database
+        await deleteDatabase(ossStandaloneConfig.databaseName);
+    })
 test
     .meta({ rte: rte.standalone })
     ('Verify that user can see placeholder text in Workbench history if no commands have not been run yet', async t => {
@@ -42,26 +36,4 @@
         await t.click(Selector(workbenchPage.cssDeleteCommandButton));
         //Verify that empty command history placeholder is displayed
         await t.expect(workbenchPage.noCommandHistorySection.visible).ok('No command history section is visible')
-    });
-=======
-    .afterEach(async() => {
-        //Delete database
-        await deleteDatabase(ossStandaloneConfig.databaseName);
-    })
-test('Verify that user can see placeholder text in Workbench history if no commands have not been run yet', async t => {
-    //Verify that all the elements from empty command history placeholder are displayed
-    await t.expect(workbenchPage.noCommandHistorySection.visible).ok('No command history section is visible')
-    await t.expect(workbenchPage.noCommandHistoryIcon.visible).ok('No command history icon is visible')
-    await t.expect(workbenchPage.noCommandHistoryTitle.visible).ok('No command history title is visible')
-    await t.expect(workbenchPage.noCommandHistoryText.visible).ok('No command history text is visible')
-    //Run a command
-    const commandToSend = 'info server';
-    await workbenchPage.sendCommandInWorkbench(commandToSend);
-    //Verify that empty command history placeholder is not displayed
-    await t.expect(workbenchPage.noCommandHistorySection.visible).notOk('No command history section is not visible')
-    //Delete the command result
-    await t.click(Selector(workbenchPage.cssDeleteCommandButton));
-    //Verify that empty command history placeholder is displayed
-    await t.expect(workbenchPage.noCommandHistorySection.visible).ok('No command history section is visible')
-});
->>>>>>> c7411d97
+    });