<<<<<<< HEAD
import {
    MyRedisDatabasePage,
    UserAgreementPage,
    AddRedisDatabasePage
} from '../../../pageObjects';
import {
    commonUrl,
    ossStandaloneConfig
} from '../../../helpers/conf';
import { rte } from '../../../helpers/constants';
=======
import { acceptLicenseTerms, deleteDatabase } from '../../../helpers/database';
import { MyRedisDatabasePage, AddRedisDatabasePage } from '../../../pageObjects';
import { commonUrl, ossStandaloneConfig } from '../../../helpers/conf';
>>>>>>> c7411d97

const addRedisDatabasePage = new AddRedisDatabasePage();
const myRedisDatabasePage = new MyRedisDatabasePage();

fixture `Logical databases`
    .meta({ type: 'critical_path' })
    .page(commonUrl)
    .beforeEach(async () => {
        await acceptLicenseTerms();
    })
    .afterEach(async () => {
        //Delete database
        await deleteDatabase(ossStandaloneConfig.databaseName);
    })
test
    .meta({ rte: rte.standalone })
    ('Verify that user can add DB with logical index via host and port from Add DB manually form', async t => {
        const index = '0';
        await addRedisDatabasePage.addRedisDataBase(ossStandaloneConfig);
        //Enter logical index
        await t.click(addRedisDatabasePage.databaseIndexCheckbox);
        await t.typeText(addRedisDatabasePage.databaseIndexInput, index, { paste: true });
        //Click for saving
        await t.click(addRedisDatabasePage.addRedisDatabaseButton);
        //Verify that the database is in the list
        await t.expect(myRedisDatabasePage.dbNameList.withExactText(ossStandaloneConfig.databaseName).exists).ok('The existence of the database', { timeout: 60000 });
    });
test
    .meta({ rte: rte.standalone })
    ('Verify that if user adds DB with logical DB >0, DB name contains postfix "space+[{database index}]"', async t => {
        const index = '10';
        await addRedisDatabasePage.addRedisDataBase(ossStandaloneConfig);
        //Enter logical index
        await t.click(addRedisDatabasePage.databaseIndexCheckbox);
        await t.typeText(addRedisDatabasePage.databaseIndexInput, index, { paste: true });
        //Click for saving
        await t.click(addRedisDatabasePage.addRedisDatabaseButton);
        //Verify that the database name contains postfix
        await t.expect(myRedisDatabasePage.dbNameList.textContent).eql(`${ossStandaloneConfig.databaseName} [${index}]`, 'The postfix is added to the database name', { timeout: 60000 });
    });<|MERGE_RESOLUTION|>--- conflicted
+++ resolved
@@ -1,19 +1,7 @@
-<<<<<<< HEAD
-import {
-    MyRedisDatabasePage,
-    UserAgreementPage,
-    AddRedisDatabasePage
-} from '../../../pageObjects';
-import {
-    commonUrl,
-    ossStandaloneConfig
-} from '../../../helpers/conf';
 import { rte } from '../../../helpers/constants';
-=======
 import { acceptLicenseTerms, deleteDatabase } from '../../../helpers/database';
 import { MyRedisDatabasePage, AddRedisDatabasePage } from '../../../pageObjects';
 import { commonUrl, ossStandaloneConfig } from '../../../helpers/conf';
->>>>>>> c7411d97
 
 const addRedisDatabasePage = new AddRedisDatabasePage();
 const myRedisDatabasePage = new MyRedisDatabasePage();
