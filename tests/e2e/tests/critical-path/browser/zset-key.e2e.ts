import { acceptLicenseTermsAndAddDatabase, deleteDatabase } from '../../../helpers/database';
import { Common } from '../../../helpers/common';
<<<<<<< HEAD
import { rte } from '../../../helpers/constants';
import {
    MyRedisDatabasePage,
    BrowserPage,
    UserAgreementPage,
    CliPage,
    AddRedisDatabasePage
} from '../../../pageObjects';
import {
    commonUrl,
    ossStandaloneConfig
} from '../../../helpers/conf';
=======
import { BrowserPage, CliPage } from '../../../pageObjects';
import { commonUrl, ossStandaloneConfig } from '../../../helpers/conf';
import { Chance } from 'chance';
>>>>>>> c7411d97

const browserPage = new BrowserPage();
const cliPage = new CliPage();
const common = new Common();
const chance = new Chance();

let keyName = chance.word({ length: 10 });
const keyTTL = '2147476121';
const keyMember = '1111ZsetMember11111';

fixture `ZSet Key fields verification`
    .meta({ type: 'critical_path' })
    .page(commonUrl)
    .beforeEach(async () => {
        await acceptLicenseTermsAndAddDatabase(ossStandaloneConfig, ossStandaloneConfig.databaseName);
    })
<<<<<<< HEAD
    const keyName = 'ZSet1testKeyForAddMember';
    const keyTTL = '2147476121';
    const keyMember = '1111ZsetMember11111';
test
    .meta({ rte: rte.standalone })
    ('Verify that user can search by member in Zset', async t => {
        await myRedisDatabasePage.clickOnDBByName(ossStandaloneConfig.databaseName);
        await browserPage.addZSetKey(keyName, '0', keyTTL, '12345qwerty');
        //Add member to the ZSet key
        await browserPage.addMemberToZSet(keyMember, '3');
        //Search by member name
        await browserPage.searchByTheValueInKeyDetails(keyMember);
        //Check the search result
        const result = await browserPage.zsetMembersList.nth(0).textContent;
        await t.expect(result).eql(keyMember, 'The Zset member');
    });
test
    .meta({ rte: rte.standalone })
    ('Verify that user can sort Zset members by score by DESC and ASC', async t => {
        const keyName = 'ZSetKey-Lorem123!';
        await myRedisDatabasePage.clickOnDBByName(ossStandaloneConfig.databaseName);
        //Open CLI
        await t.click(cliPage.cliExpandButton);
        //Create new key with a lot of members
        const arr = await common.createArray(100);
        await t.typeText(cliPage.cliCommandInput, `ZADD ${keyName} ${arr.join(' ')}`, { paste: true });
        await t.pressKey('enter');
        await t.click(cliPage.cliCollapseButton);
        //Open key details
        await browserPage.openKeyDetails(keyName);
        //Sort Zset members by score by DESC and verify result
        await t.click(browserPage.scoreButton);
        let result = await browserPage.zsetScoresList.textContent;
        await t.expect(result).eql(arr[100 - 1], 'The Zset sort by desc');
        //Sort Zset members by score by ASC and verify result
        await t.click(browserPage.scoreButton);
        result = await browserPage.zsetScoresList.textContent;
        await t.expect(result).eql(arr[1], 'The Zset sort by desc');
    });
=======
    .afterEach(async () => {
        //Clear and delete database
        await browserPage.deleteKeyByName(keyName);
        await deleteDatabase(ossStandaloneConfig.databaseName);
    })  
test('Verify that user can search by member in Zset', async t => {
    keyName = chance.word({ length: 10 });
    await browserPage.addZSetKey(keyName, '0', keyTTL, '12345qwerty');
    //Add member to the ZSet key
    await browserPage.addMemberToZSet(keyMember, '3');
    //Search by member name
    await browserPage.searchByTheValueInKeyDetails(keyMember);
    //Check the search result
    const result = await browserPage.zsetMembersList.nth(0).textContent;
    await t.expect(result).eql(keyMember, 'The Zset member');
});
test('Verify that user can sort Zset members by score by DESC and ASC', async t => {
    keyName = chance.word({ length: 10 });
    //Open CLI
    await t.click(cliPage.cliExpandButton);
    //Create new key with a lot of members
    const arr = await common.createArray(100);
    await t.typeText(cliPage.cliCommandInput, `ZADD ${keyName} ${arr.join(' ')}`, { paste: true });
    await t.pressKey('enter');
    await t.click(cliPage.cliCollapseButton);
    //Open key details
    await browserPage.openKeyDetails(keyName);
    //Sort Zset members by score by DESC and verify result
    await t.click(browserPage.scoreButton);
    let result = await browserPage.zsetScoresList.textContent;
    await t.expect(result).eql(arr[100 - 1], 'The Zset sort by desc');
    //Sort Zset members by score by ASC and verify result
    await t.click(browserPage.scoreButton);
    result = await browserPage.zsetScoresList.textContent;
    await t.expect(result).eql(arr[1], 'The Zset sort by desc');
});
>>>>>>> c7411d97
<|MERGE_RESOLUTION|>--- conflicted
+++ resolved
@@ -1,23 +1,9 @@
 import { acceptLicenseTermsAndAddDatabase, deleteDatabase } from '../../../helpers/database';
 import { Common } from '../../../helpers/common';
-<<<<<<< HEAD
 import { rte } from '../../../helpers/constants';
-import {
-    MyRedisDatabasePage,
-    BrowserPage,
-    UserAgreementPage,
-    CliPage,
-    AddRedisDatabasePage
-} from '../../../pageObjects';
-import {
-    commonUrl,
-    ossStandaloneConfig
-} from '../../../helpers/conf';
-=======
 import { BrowserPage, CliPage } from '../../../pageObjects';
 import { commonUrl, ossStandaloneConfig } from '../../../helpers/conf';
 import { Chance } from 'chance';
->>>>>>> c7411d97
 
 const browserPage = new BrowserPage();
 const cliPage = new CliPage();
@@ -34,14 +20,15 @@
     .beforeEach(async () => {
         await acceptLicenseTermsAndAddDatabase(ossStandaloneConfig, ossStandaloneConfig.databaseName);
     })
-<<<<<<< HEAD
-    const keyName = 'ZSet1testKeyForAddMember';
-    const keyTTL = '2147476121';
-    const keyMember = '1111ZsetMember11111';
+    .afterEach(async () => {
+        //Clear and delete database
+        await browserPage.deleteKeyByName(keyName);
+        await deleteDatabase(ossStandaloneConfig.databaseName);
+    })  
 test
     .meta({ rte: rte.standalone })
     ('Verify that user can search by member in Zset', async t => {
-        await myRedisDatabasePage.clickOnDBByName(ossStandaloneConfig.databaseName);
+        keyName = chance.word({ length: 10 });
         await browserPage.addZSetKey(keyName, '0', keyTTL, '12345qwerty');
         //Add member to the ZSet key
         await browserPage.addMemberToZSet(keyMember, '3');
@@ -54,8 +41,7 @@
 test
     .meta({ rte: rte.standalone })
     ('Verify that user can sort Zset members by score by DESC and ASC', async t => {
-        const keyName = 'ZSetKey-Lorem123!';
-        await myRedisDatabasePage.clickOnDBByName(ossStandaloneConfig.databaseName);
+        keyName = chance.word({ length: 10 });
         //Open CLI
         await t.click(cliPage.cliExpandButton);
         //Create new key with a lot of members
@@ -73,42 +59,4 @@
         await t.click(browserPage.scoreButton);
         result = await browserPage.zsetScoresList.textContent;
         await t.expect(result).eql(arr[1], 'The Zset sort by desc');
-    });
-=======
-    .afterEach(async () => {
-        //Clear and delete database
-        await browserPage.deleteKeyByName(keyName);
-        await deleteDatabase(ossStandaloneConfig.databaseName);
-    })  
-test('Verify that user can search by member in Zset', async t => {
-    keyName = chance.word({ length: 10 });
-    await browserPage.addZSetKey(keyName, '0', keyTTL, '12345qwerty');
-    //Add member to the ZSet key
-    await browserPage.addMemberToZSet(keyMember, '3');
-    //Search by member name
-    await browserPage.searchByTheValueInKeyDetails(keyMember);
-    //Check the search result
-    const result = await browserPage.zsetMembersList.nth(0).textContent;
-    await t.expect(result).eql(keyMember, 'The Zset member');
-});
-test('Verify that user can sort Zset members by score by DESC and ASC', async t => {
-    keyName = chance.word({ length: 10 });
-    //Open CLI
-    await t.click(cliPage.cliExpandButton);
-    //Create new key with a lot of members
-    const arr = await common.createArray(100);
-    await t.typeText(cliPage.cliCommandInput, `ZADD ${keyName} ${arr.join(' ')}`, { paste: true });
-    await t.pressKey('enter');
-    await t.click(cliPage.cliCollapseButton);
-    //Open key details
-    await browserPage.openKeyDetails(keyName);
-    //Sort Zset members by score by DESC and verify result
-    await t.click(browserPage.scoreButton);
-    let result = await browserPage.zsetScoresList.textContent;
-    await t.expect(result).eql(arr[100 - 1], 'The Zset sort by desc');
-    //Sort Zset members by score by ASC and verify result
-    await t.click(browserPage.scoreButton);
-    result = await browserPage.zsetScoresList.textContent;
-    await t.expect(result).eql(arr[1], 'The Zset sort by desc');
-});
->>>>>>> c7411d97
+    });