--- conflicted
+++ resolved
@@ -1,22 +1,8 @@
-<<<<<<< HEAD
-import { addNewStandaloneDatabase } from '../../../helpers/database';
 import { rte } from '../../../helpers/constants';
-import {
-    MyRedisDatabasePage,
-    BrowserPage,
-    UserAgreementPage,
-    AddRedisDatabasePage
-} from '../../../pageObjects';
-import {
-    commonUrl,
-    ossStandaloneConfig
-} from '../../../helpers/conf';
-=======
 import { acceptLicenseTermsAndAddDatabase, deleteDatabase } from '../../../helpers/database';
 import { BrowserPage } from '../../../pageObjects';
 import { commonUrl, ossStandaloneConfig } from '../../../helpers/conf';
 import { Chance } from 'chance';
->>>>>>> c7411d97
 
 const browserPage = new BrowserPage();
 const chance = new Chance();
@@ -36,14 +22,10 @@
         await browserPage.deleteKeyByName(keyName);
         await deleteDatabase(ossStandaloneConfig.databaseName);
     })
-<<<<<<< HEAD
-    const keyName = 'Set1testKeyForAddMember';
-    const keyTTL = '2147476121';
-    const keyMember = '1111setMember11111';
 test
     .meta({ rte: rte.standalone })
     ('Verify that user can search by part member name with pattern * in Set', async t => {
-        await myRedisDatabasePage.clickOnDBByName(ossStandaloneConfig.databaseName);
+        keyName = chance.word({ length: 10 });
         await browserPage.addSetKey(keyName, keyTTL, '1111');
         //Add member to the Set key
         await browserPage.addMemberToSet(keyMember);
@@ -66,7 +48,7 @@
 test
     .meta({ rte: rte.standalone })
     ('Verify that user can search by full member name in Set', async t => {
-        await myRedisDatabasePage.clickOnDBByName(ossStandaloneConfig.databaseName);
+        keyName = chance.word({ length: 10 });
         await browserPage.addSetKey(keyName, keyTTL, '1111');
         //Add member to the Set key
         await browserPage.addMemberToSet(keyMember);
@@ -75,38 +57,4 @@
         //Check the search result
         const result = await browserPage.setMembersList.nth(0).textContent;
         await t.expect(result).eql(keyMember, 'The set member');
-    });
-=======
-test('Verify that user can search by part member name with pattern * in Set', async t => {
-    keyName = chance.word({ length: 10 });
-    await browserPage.addSetKey(keyName, keyTTL, '1111');
-    //Add member to the Set key
-    await browserPage.addMemberToSet(keyMember);
-    //Search by part member name in the end
-    await browserPage.searchByTheValueInSetKey('1111set*');
-    //Check the search result
-    let result = await browserPage.setMembersList.nth(0).textContent;
-    await t.expect(result).eql(keyMember, 'The set member');
-    //Search by part member name in the beggining
-    await browserPage.searchByTheValueInSetKey('*Member11111');
-    //Check the search result
-    result = await browserPage.setMembersList.nth(0).textContent;
-    await t.expect(result).eql(keyMember, 'The set member');
-    //Search by part member name in the middle
-    await browserPage.searchByTheValueInSetKey('1111*11111');
-    //Check the search result
-    result = await browserPage.setMembersList.nth(0).textContent;
-    await t.expect(result).eql(keyMember, 'The set member');
-});
-test('Verify that user can search by full member name in Set', async t => {
-    keyName = chance.word({ length: 10 });
-    await browserPage.addSetKey(keyName, keyTTL, '1111');
-    //Add member to the Set key
-    await browserPage.addMemberToSet(keyMember);
-    //Search by full member name
-    await browserPage.searchByTheValueInSetKey(keyMember);
-    //Check the search result
-    const result = await browserPage.setMembersList.nth(0).textContent;
-    await t.expect(result).eql(keyMember, 'The set member');
-});
->>>>>>> c7411d97
+    });