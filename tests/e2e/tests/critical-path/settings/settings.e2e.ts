--- conflicted
+++ resolved
@@ -1,13 +1,7 @@
 import { MyRedisDatabasePage, UserAgreementPage, SettingsPage } from '../../../pageObjects';
-<<<<<<< HEAD
-import {
-    commonUrl
-} from '../../../helpers/conf';
 import { rte } from '../../../helpers/constants';
-=======
 import { acceptLicenseTerms } from '../../../helpers/database';
 import { commonUrl } from '../../../helpers/conf';
->>>>>>> c7411d97
 
 const myRedisDatabasePage = new MyRedisDatabasePage();
 const settingsPage = new SettingsPage();
