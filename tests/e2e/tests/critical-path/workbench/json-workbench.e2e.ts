<<<<<<< HEAD
import { addNewStandaloneDatabase } from '../../../helpers/database';
import {
    MyRedisDatabasePage,
    UserAgreementPage,
    AddRedisDatabasePage,
    WorkbenchPage
} from '../../../pageObjects';
import {
    commonUrl,
    ossStandaloneRedisearch
} from '../../../helpers/conf';
import { rte } from '../../../helpers/constants';
=======
import { acceptLicenseTermsAndAddDatabase, deleteDatabase } from '../../../helpers/database';
import { MyRedisDatabasePage, WorkbenchPage } from '../../../pageObjects';
import { commonUrl, ossStandaloneRedisearch } from '../../../helpers/conf';
import { Chance } from 'chance';
>>>>>>> c7411d97

const myRedisDatabasePage = new MyRedisDatabasePage();
const workbenchPage = new WorkbenchPage();
const chance = new Chance();

let indexName = chance.word({ length: 5 });

fixture `JSON verifications at Workbench`
    .meta({type: 'critical_path'})
    .page(commonUrl)
    .beforeEach(async t => {
        await acceptLicenseTermsAndAddDatabase(ossStandaloneRedisearch, ossStandaloneRedisearch.databaseName);
        //Go to Workbench page
        await t.click(myRedisDatabasePage.workbenchButton);
    })
    .afterEach(async () => {
        //Drop index, documents and database
        await workbenchPage.sendCommandInWorkbench(`FT.DROPINDEX ${indexName} DD`);
        await deleteDatabase(ossStandaloneRedisearch.databaseName);
    })
//skipped due the inaccessibility of the iframe
<<<<<<< HEAD
test.skip
    .meta({ env: 'web', rte: rte.standalone })
    ('Verify that user can see result in Table and Text view for JSON data types for FT.AGGREGATE command in Workbench', async t => {
        const commandsForSend = [
            `FT.CREATE ${indexName} ON JSON SCHEMA $.user.name AS name TEXT $.user.tag AS country TAG`,
            `JSON.SET myDoc1 $ '{"user":{"name":"John Smith","tag":"foo,bar","hp":1000, "dmg":150}}'`,
            `JSON.SET myDoc2 $ '{"user":{"name":"John Smith","tag":"foo,bar","hp":500, "dmg":300}}'`
        ];
        const searchCommand = 'FT.AGGREGATE userIdx "*" LOAD 6 $.user.hp AS hp $.user.dmg AS dmg APPLY "@hp-@dmg" AS points';
        //Send commands
        await workbenchPage.sendCommandInWorkbench(commandsForSend.join('\n'));
        //Send search command
        await workbenchPage.sendCommandInWorkbench(searchCommand);
        //Check that result is displayed in Table view
        await t.switchToIframe(workbenchPage.iframe);
        await t.expect(workbenchPage.queryTableResult.exists).ok('The result is displayed in Table view');
        //Select Text view type
        await t.switchToMainWindow();
        await workbenchPage.selectViewTypeText();
        //Check that result is displayed in Text view
        await t.expect(workbenchPage.queryTextResult.exists).ok('The result is displayed in Text view');
    });
=======
test.skip('Verify that user can see result in Table and Text view for JSON data types for FT.AGGREGATE command in Workbench', async t => {
    indexName = chance.word({ length: 5 });
    const commandsForSend = [
        `FT.CREATE ${indexName} ON JSON SCHEMA $.user.name AS name TEXT $.user.tag AS country TAG`,
        `JSON.SET myDoc1 $ '{"user":{"name":"John Smith","tag":"foo,bar","hp":1000, "dmg":150}}'`,
        `JSON.SET myDoc2 $ '{"user":{"name":"John Smith","tag":"foo,bar","hp":500, "dmg":300}}'`
    ];
    const searchCommand = 'FT.AGGREGATE userIdx "*" LOAD 6 $.user.hp AS hp $.user.dmg AS dmg APPLY "@hp-@dmg" AS points';
    //Send commands
    await workbenchPage.sendCommandInWorkbench(commandsForSend.join('\n'));
    //Send search command
    await workbenchPage.sendCommandInWorkbench(searchCommand);
    //Check that result is displayed in Table view
    await t.switchToIframe(workbenchPage.iframe);
    await t.expect(workbenchPage.queryTableResult.exists).ok('The result is displayed in Table view');
    //Select Text view type
    await t.switchToMainWindow();
    await workbenchPage.selectViewTypeText();
    //Check that result is displayed in Text view
    await t.expect(workbenchPage.queryTextResult.exists).ok('The result is displayed in Text view');
});
>>>>>>> c7411d97
<|MERGE_RESOLUTION|>--- conflicted
+++ resolved
@@ -1,22 +1,8 @@
-<<<<<<< HEAD
-import { addNewStandaloneDatabase } from '../../../helpers/database';
-import {
-    MyRedisDatabasePage,
-    UserAgreementPage,
-    AddRedisDatabasePage,
-    WorkbenchPage
-} from '../../../pageObjects';
-import {
-    commonUrl,
-    ossStandaloneRedisearch
-} from '../../../helpers/conf';
 import { rte } from '../../../helpers/constants';
-=======
 import { acceptLicenseTermsAndAddDatabase, deleteDatabase } from '../../../helpers/database';
 import { MyRedisDatabasePage, WorkbenchPage } from '../../../pageObjects';
 import { commonUrl, ossStandaloneRedisearch } from '../../../helpers/conf';
 import { Chance } from 'chance';
->>>>>>> c7411d97
 
 const myRedisDatabasePage = new MyRedisDatabasePage();
 const workbenchPage = new WorkbenchPage();
@@ -38,10 +24,10 @@
         await deleteDatabase(ossStandaloneRedisearch.databaseName);
     })
 //skipped due the inaccessibility of the iframe
-<<<<<<< HEAD
 test.skip
     .meta({ env: 'web', rte: rte.standalone })
     ('Verify that user can see result in Table and Text view for JSON data types for FT.AGGREGATE command in Workbench', async t => {
+        indexName = chance.word({ length: 5 });
         const commandsForSend = [
             `FT.CREATE ${indexName} ON JSON SCHEMA $.user.name AS name TEXT $.user.tag AS country TAG`,
             `JSON.SET myDoc1 $ '{"user":{"name":"John Smith","tag":"foo,bar","hp":1000, "dmg":150}}'`,
@@ -60,27 +46,4 @@
         await workbenchPage.selectViewTypeText();
         //Check that result is displayed in Text view
         await t.expect(workbenchPage.queryTextResult.exists).ok('The result is displayed in Text view');
-    });
-=======
-test.skip('Verify that user can see result in Table and Text view for JSON data types for FT.AGGREGATE command in Workbench', async t => {
-    indexName = chance.word({ length: 5 });
-    const commandsForSend = [
-        `FT.CREATE ${indexName} ON JSON SCHEMA $.user.name AS name TEXT $.user.tag AS country TAG`,
-        `JSON.SET myDoc1 $ '{"user":{"name":"John Smith","tag":"foo,bar","hp":1000, "dmg":150}}'`,
-        `JSON.SET myDoc2 $ '{"user":{"name":"John Smith","tag":"foo,bar","hp":500, "dmg":300}}'`
-    ];
-    const searchCommand = 'FT.AGGREGATE userIdx "*" LOAD 6 $.user.hp AS hp $.user.dmg AS dmg APPLY "@hp-@dmg" AS points';
-    //Send commands
-    await workbenchPage.sendCommandInWorkbench(commandsForSend.join('\n'));
-    //Send search command
-    await workbenchPage.sendCommandInWorkbench(searchCommand);
-    //Check that result is displayed in Table view
-    await t.switchToIframe(workbenchPage.iframe);
-    await t.expect(workbenchPage.queryTableResult.exists).ok('The result is displayed in Table view');
-    //Select Text view type
-    await t.switchToMainWindow();
-    await workbenchPage.selectViewTypeText();
-    //Check that result is displayed in Text view
-    await t.expect(workbenchPage.queryTextResult.exists).ok('The result is displayed in Text view');
-});
->>>>>>> c7411d97
+    });