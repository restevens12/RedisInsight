--- conflicted
+++ resolved
@@ -1,21 +1,7 @@
-<<<<<<< HEAD
-import { addNewStandaloneDatabase } from '../../../helpers/database';
-import {
-    MyRedisDatabasePage,
-    UserAgreementPage,
-    AddRedisDatabasePage,
-    WorkbenchPage
-} from '../../../pageObjects';
-import {
-    commonUrl,
-    ossStandaloneV5Config
-} from '../../../helpers/conf';
 import { rte } from '../../../helpers/constants';
-=======
 import { acceptLicenseTermsAndAddDatabase, deleteDatabase } from '../../../helpers/database';
 import { MyRedisDatabasePage, WorkbenchPage } from '../../../pageObjects';
 import { commonUrl, ossStandaloneV5Config } from '../../../helpers/conf';
->>>>>>> c7411d97
 
 const myRedisDatabasePage = new MyRedisDatabasePage();
 const workbenchPage = new WorkbenchPage();
@@ -30,7 +16,10 @@
         //Go to Workbench page
         await t.click(myRedisDatabasePage.workbenchButton);
     })
-<<<<<<< HEAD
+    .afterEach(async () => {
+        //Delete database
+        await deleteDatabase(ossStandaloneV5Config.databaseName);
+    })
 test
     .meta({ rte: rte.standalone })
     ('Verify that user can see the information message that the RediSearch module is not available when he runs any input with "FT." prefix in Workbench', async t => {
@@ -38,16 +27,4 @@
         await workbenchPage.sendCommandInWorkbench(commandForSend);
         //Verify the information message
         await t.expect(await workbenchPage.queryCardNoModuleOutput.textContent).eql('RediSearch module is not loaded for this database', 'The information message');
-    });
-=======
-    .afterEach(async () => {
-        //Delete database
-        await deleteDatabase(ossStandaloneV5Config.databaseName);
-    })
-test('Verify that user can see the information message that the RediSearch module is not available when he runs any input with "FT." prefix in Workbench', async t => {
-    //Send command with 'FT.'
-    await workbenchPage.sendCommandInWorkbench(commandForSend);
-    //Verify the information message
-    await t.expect(await workbenchPage.queryCardNoModuleOutput.textContent).eql('RediSearch module is not loaded for this database', 'The information message');
-});
->>>>>>> c7411d97
+    });