--- conflicted
+++ resolved
@@ -1,21 +1,7 @@
-<<<<<<< HEAD
-import { addNewStandaloneDatabase } from '../../../helpers/database';
-import {
-    MyRedisDatabasePage,
-    UserAgreementPage,
-    AddRedisDatabasePage,
-    WorkbenchPage
-} from '../../../pageObjects';
-import {
-    commonUrl,
-    ossStandaloneConfig
-} from '../../../helpers/conf';
 import { rte } from '../../../helpers/constants';
-=======
 import { acceptLicenseTermsAndAddDatabase, deleteDatabase } from '../../../helpers/database';
 import { MyRedisDatabasePage, WorkbenchPage } from '../../../pageObjects';
 import { commonUrl, ossStandaloneConfig } from '../../../helpers/conf';
->>>>>>> c7411d97
 
 const myRedisDatabasePage = new MyRedisDatabasePage();
 const workbenchPage = new WorkbenchPage();
@@ -28,7 +14,10 @@
         //Go to Workbench page
         await t.click(myRedisDatabasePage.workbenchButton);
     })
-<<<<<<< HEAD
+    .afterEach(async () => {
+        //Delete database
+        await deleteDatabase(ossStandaloneConfig.databaseName);
+    })
 test
     .meta({ rte: rte.standalone })
     ('Verify that user can select a command from the list with auto-suggestions when type in any character in the Editor', async t => {
@@ -98,72 +87,4 @@
         const script = await workbenchPage.queryInputScriptArea.textContent;
         await t.expect(script).contains(commandRequiredArgument, `The required argument is inserted`);
         await t.expect(script).notContains(commandOptionalArgument, `The optional argument is not inserted`);
-    });
-=======
-    .afterEach(async () => {
-        //Delete database
-        await deleteDatabase(ossStandaloneConfig.databaseName);
-    })
-test('Verify that user can select a command from the list with auto-suggestions when type in any character in the Editor', async t => {
-    //Start type characters and select command
-    await t.typeText(workbenchPage.queryInput, 'AC', { replace: true });
-    //Verify that the list with auto-suggestions is displayed
-    await t.expect(await workbenchPage.monacoSuggestion.exists).ok('Auto-suggestions are displayed');
-    //Select command and check result
-    await t.pressKey('enter');
-    const script = await workbenchPage.queryInputScriptArea.textContent;
-    await t.expect(script.replace(/\s/g, ' ')).eql('ACL ', 'Result of sent command exists');
-});
-test('Verify that when user have selected a command (via “Enter” from the list of auto-suggested commands), user can see the required arguments inserted to the Editor', async t => {
-    const command = 'LINDEX'
-    const commandArguments = [
-        'key',
-        'index'
-    ];
-    //Select command via Enter
-    await t.typeText(workbenchPage.queryInput, command, { replace: true });
-    await t.pressKey('enter');
-    //Check the required arguments inserted
-    const script = await workbenchPage.queryInputScriptArea.textContent;
-    for(let argument of commandArguments) {
-        await t.expect(script).contains(argument, `The required argument ${argument} is inserted`);
-    }
-});
-test('Verify that user can change any required argument inserted', async t => {
-    const command = 'HMGET'
-    const commandArguments = [
-        'key',
-        'field'
-    ];
-    const commandArgumentsForChange = [
-        'firstArgument',
-        'secondArgument'
-    ];
-    //Select command via Enter
-    await t.typeText(workbenchPage.queryInput, command, { replace: true });
-    await t.pressKey('enter');
-    //Change required arguments
-    const scriptBeforeEdit = await workbenchPage.queryInputScriptArea.textContent;
-    await t.typeText(workbenchPage.queryInput, commandArgumentsForChange[0]);
-    await t.pressKey('tab');
-    await t.typeText(workbenchPage.queryInput, commandArgumentsForChange[1]);
-    const scriptAfterEdit = await workbenchPage.queryInputScriptArea.textContent;
-    //Verify the command after changes
-    await t.expect(scriptBeforeEdit).notEql(scriptAfterEdit, `The required arguments are editable`);
-    for(let argument of commandArguments) {
-        await t.expect(scriptAfterEdit).notContains(argument, `The argument ${argument} is changed`);
-    }
-});
-test('Verify that the list of optional arguments will not be inserted with autocomplete', async t => {
-    const command = 'ZPOPMAX'
-    const commandRequiredArgument = 'key';
-    const commandOptionalArgument = 'count';
-    //Select command via Enter
-    await t.typeText(workbenchPage.queryInput, command, { replace: true });
-    await t.pressKey('enter');
-    //Verify the command arguments inserted
-    const script = await workbenchPage.queryInputScriptArea.textContent;
-    await t.expect(script).contains(commandRequiredArgument, `The required argument is inserted`);
-    await t.expect(script).notContains(commandOptionalArgument, `The optional argument is not inserted`);
-});
->>>>>>> c7411d97
+    });