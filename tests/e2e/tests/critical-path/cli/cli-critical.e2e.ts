import { Common } from '../../../helpers/common';
<<<<<<< HEAD
import { rte } from '../../../helpers/constants';
import {
    MyRedisDatabasePage,
    UserAgreementPage,
    CliPage,
    AddRedisDatabasePage
} from '../../../pageObjects';
=======
import { BrowserPage, CliPage } from '../../../pageObjects';
import { 
    acceptLicenseTermsAndAddDatabase, 
    acceptLicenseTermsAndAddOSSClusterDatabase, 
    deleteDatabase 
} from '../../../helpers/database';
>>>>>>> c7411d97
import {
    commonUrl,
    ossClusterConfig,
    ossStandaloneConfig
} from '../../../helpers/conf';
import { Chance } from 'chance';

const cliPage = new CliPage();
const common = new Common();
const browserPage = new BrowserPage();
const chance = new Chance();

const pairsToSet = common.createArrayPairsWithKeyValue(4);
const MAX_AUTOCOMPLETE_EXECUTIONS = 100;
let keyName = chance.word({ length: 10 });
let value = chance.natural({ length: 5 });

fixture `CLI critical`
    .meta({ type: 'critical_path' })
    .page(commonUrl)
    .beforeEach(async () => {
        await acceptLicenseTermsAndAddDatabase(ossStandaloneConfig, ossStandaloneConfig.databaseName);
    })
    .afterEach(async () => {
        //Delete database
        await deleteDatabase(ossStandaloneConfig.databaseName);
    })
test
    .before(async () => {
        await acceptLicenseTermsAndAddOSSClusterDatabase(ossClusterConfig, ossClusterConfig.ossClusterDatabaseName);
    })
<<<<<<< HEAD
//skipped due the bug RI-2156
test.skip
    .meta({ rte: rte.ossCluster })
    .after(async t => {
        //Clear database
        await t.typeText(cliPage.cliCommandInput, 'FLUSHDB');
        await t.pressKey('enter');
=======
    .after(async () => {
        //Clear and delete database
        await browserPage.deleteKeyByName(keyName);
        await deleteDatabase(ossClusterConfig.ossClusterDatabaseName);
>>>>>>> c7411d97
    })
    ('Verify that user is redirected to another node when he works in CLI with OSS Cluster', async t => {
        keyName = chance.word({ length: 10 });
        //Open CLI
        await t.click(cliPage.cliExpandButton);
        //Add key from CLI
        for ([keyName, value] of pairsToSet) {
            await t.typeText(cliPage.cliCommandInput, `SET ${keyName} ${value}`);
            await t.pressKey('enter');
        }
        //Check that user is redirected
        await t.expect(await cliPage.cliArea.textContent).contains('Redirected to', 'User command was redirected to another node');
    });
<<<<<<< HEAD
test
    .meta({ rte: rte.standalone })
    ('Verify that Redis returns error if command is not correct when user works with CLI', async t => {
        await addNewStandaloneDatabase(ossStandaloneConfig);
        await myRedisDatabasePage.clickOnDBByName(ossStandaloneConfig.databaseName);
        //Open CLI
        await t.click(cliPage.cliExpandButton);
=======
test('Verify that Redis returns error if command is not correct when user works with CLI', async t => {
    //Open CLI
    await t.click(cliPage.cliExpandButton);
>>>>>>> c7411d97

        await t.typeText(cliPage.cliCommandInput, 'SET key');
        await t.pressKey('enter');
        //Check error
        const errWrongArgs = cliPage.cliOutputResponseFail.withText('ERR wrong number of arguments for \'set\' command')
        await t.expect(errWrongArgs.exists).ok('Error with wrong number of arguments was shown');

<<<<<<< HEAD
        await t.typeText(cliPage.cliCommandInput, 'lorem');
        await t.pressKey('enter');
        //Check error
        const errWrongCmnd = cliPage.cliOutputResponseFail.withText('ERR unknown command')
        await t.expect(errWrongCmnd.exists).ok('Error unknown command was shown');
    });
test
    .meta({ rte: rte.standalone })    
    ('Verify that user can scroll commands using "Tab" in CLI & execute it', async t => {
        const commandToAutoComplete = 'INFO';
        const commandStartsWith = 'I';
        await addNewStandaloneDatabase(ossStandaloneConfig);
        await myRedisDatabasePage.clickOnDBByName(ossStandaloneConfig.databaseName);
        //Open CLI
        await t.click(cliPage.cliExpandButton);
        await t.typeText(cliPage.cliCommandInput, commandStartsWith);
        //Press tab while we won't find 'INFO' command
        //Avoid endless cycle
        let operationsCount = 0;
        while (await cliPage.cliCommandInput.textContent !== commandToAutoComplete && operationsCount < MAX_AUTOCOMPLETE_EXECUTIONS) {
            await t.pressKey('tab');
            ++operationsCount;
        }
        await t.pressKey('enter');
        //Check that command was executed and user got success result
        await t.expect(cliPage.cliOutputResponseSuccess.exists).ok('Command from autocomplete was found & executed');
    });
test
    .meta({ rte: rte.standalone })
    ('Verify that when user enters in CLI RediSearch/JSON commands (FT.CREATE, FT.DROPINDEX/JSON.GET, JSON.DEL), he can see hints with arguments', async t => {
        const commandHints =[
            'index [ON HASH|JSON] [PREFIX count prefix [prefix ...]] [LANGUAGE default_lang] [LANGUAGE_FIELD lang_attribute] [SCORE default_score] [SCORE_FIELD score_attribute] [PAYLOAD_FIELD payload_attribute] [MAXTEXTFIELDS] [TEMPORARY seconds] [NOOFFSETS] [NOHL] [NOFIELDS] [NOFREQS] [count stopword [stopword ...]] SCHEMA field_name [AS alias] TEXT|TAG|NUMERIC|GEO [SORTABLE [UNF]] [NOINDEX]',
            'index [DD]',
            'key [INDENT indent] [NEWLINE newline] [SPACE space] [paths [paths ...]]',
            'key [path]'
        ];
        const commands = [
            'FT.CREATE',
            'FT.DROPINDEX',
            'JSON.GET',
            'JSON.DEL'
        ];
        await addNewStandaloneDatabase(ossStandaloneConfig);
        await myRedisDatabasePage.clickOnDBByName(ossStandaloneConfig.databaseName);
        //Open CLI
        await t.click(cliPage.cliExpandButton);
        //Enter commands and check hints with arguments
        for(let command of commands) {
            await t.typeText(cliPage.cliCommandInput, command, { replace: true });
            await t.expect(cliPage.cliCommandAutocomplete.textContent).eql(commandHints[commands.indexOf(command)], `The hints with arguments for command ${command}`);
        }
    });
test
    .meta({ rte: rte.standalone })
    ('Verify that user can type AI command in CLI and see agruments in hints from RedisAI commands.json', async t => {
        const commandHints = 'key [META] [BLOB]';
        const command = 'ai.modelget';
        await addNewStandaloneDatabase(ossStandaloneConfig);
        await myRedisDatabasePage.clickOnDBByName(ossStandaloneConfig.databaseName);
        //Open CLI and type AI command
        await t.click(cliPage.cliExpandButton);
        await t.typeText(cliPage.cliCommandInput, command, { replace: true });
        //Verify the hints
        await t.expect(cliPage.cliCommandAutocomplete.textContent).eql(commandHints, `The hints with arguments for command ${command}`);
    });
=======
    await t.typeText(cliPage.cliCommandInput, 'lorem');
    await t.pressKey('enter');
    //Check error
    const errWrongCmnd = cliPage.cliOutputResponseFail.withText('ERR unknown command')
    await t.expect(errWrongCmnd.exists).ok('Error unknown command was shown');
});
test('Verify that user can scroll commands using "Tab" in CLI & execute it', async t => {
    const commandToAutoComplete = 'INFO';
    const commandStartsWith = 'I';
    //Open CLI
    await t.click(cliPage.cliExpandButton);
    await t.typeText(cliPage.cliCommandInput, commandStartsWith);
    //Press tab while we won't find 'INFO' command
    //Avoid endless cycle
    let operationsCount = 0;
    while (await cliPage.cliCommandInput.textContent !== commandToAutoComplete && operationsCount < MAX_AUTOCOMPLETE_EXECUTIONS) {
        await t.pressKey('tab');
        ++operationsCount;
    }
    await t.pressKey('enter');
    //Check that command was executed and user got success result
    await t.expect(cliPage.cliOutputResponseSuccess.exists).ok('Command from autocomplete was found & executed');
});
test('Verify that when user enters in CLI RediSearch/JSON commands (FT.CREATE, FT.DROPINDEX/JSON.GET, JSON.DEL), he can see hints with arguments', async t => {
    const commandHints =[
        'index [ON HASH|JSON] [PREFIX count prefix [prefix ...]] [LANGUAGE default_lang] [LANGUAGE_FIELD lang_attribute] [SCORE default_score] [SCORE_FIELD score_attribute] [PAYLOAD_FIELD payload_attribute] [MAXTEXTFIELDS] [TEMPORARY seconds] [NOOFFSETS] [NOHL] [NOFIELDS] [NOFREQS] [count stopword [stopword ...]] SCHEMA field_name [AS alias] TEXT|TAG|NUMERIC|GEO [SORTABLE [UNF]] [NOINDEX]',
        'index [DD]',
        'key [INDENT indent] [NEWLINE newline] [SPACE space] [paths [paths ...]]',
        'key [path]'
    ];
    const commands = [
        'FT.CREATE',
        'FT.DROPINDEX',
        'JSON.GET',
        'JSON.DEL'
    ];
    //Open CLI
    await t.click(cliPage.cliExpandButton);
    //Enter commands and check hints with arguments
    for(let command of commands) {
        await t.typeText(cliPage.cliCommandInput, command, { replace: true });
        await t.expect(cliPage.cliCommandAutocomplete.textContent).eql(commandHints[commands.indexOf(command)], `The hints with arguments for command ${command}`);
    }
});
test('Verify that user can type AI command in CLI and see agruments in hints from RedisAI commands.json', async t => {
    const commandHints = 'key [META] [BLOB]';
    const command = 'ai.modelget';
    //Open CLI and type AI command
    await t.click(cliPage.cliExpandButton);
    await t.typeText(cliPage.cliCommandInput, command, { replace: true });
    //Verify the hints
    await t.expect(cliPage.cliCommandAutocomplete.textContent).eql(commandHints, `The hints with arguments for command ${command}`);
});
>>>>>>> c7411d97
<|MERGE_RESOLUTION|>--- conflicted
+++ resolved
@@ -1,20 +1,11 @@
 import { Common } from '../../../helpers/common';
-<<<<<<< HEAD
 import { rte } from '../../../helpers/constants';
-import {
-    MyRedisDatabasePage,
-    UserAgreementPage,
-    CliPage,
-    AddRedisDatabasePage
-} from '../../../pageObjects';
-=======
 import { BrowserPage, CliPage } from '../../../pageObjects';
 import { 
     acceptLicenseTermsAndAddDatabase, 
     acceptLicenseTermsAndAddOSSClusterDatabase, 
     deleteDatabase 
 } from '../../../helpers/database';
->>>>>>> c7411d97
 import {
     commonUrl,
     ossClusterConfig,
@@ -43,23 +34,14 @@
         await deleteDatabase(ossStandaloneConfig.databaseName);
     })
 test
+    .meta({ rte: rte.ossCluster })
     .before(async () => {
         await acceptLicenseTermsAndAddOSSClusterDatabase(ossClusterConfig, ossClusterConfig.ossClusterDatabaseName);
     })
-<<<<<<< HEAD
-//skipped due the bug RI-2156
-test.skip
-    .meta({ rte: rte.ossCluster })
-    .after(async t => {
-        //Clear database
-        await t.typeText(cliPage.cliCommandInput, 'FLUSHDB');
-        await t.pressKey('enter');
-=======
     .after(async () => {
         //Clear and delete database
         await browserPage.deleteKeyByName(keyName);
         await deleteDatabase(ossClusterConfig.ossClusterDatabaseName);
->>>>>>> c7411d97
     })
     ('Verify that user is redirected to another node when he works in CLI with OSS Cluster', async t => {
         keyName = chance.word({ length: 10 });
@@ -73,19 +55,11 @@
         //Check that user is redirected
         await t.expect(await cliPage.cliArea.textContent).contains('Redirected to', 'User command was redirected to another node');
     });
-<<<<<<< HEAD
 test
     .meta({ rte: rte.standalone })
     ('Verify that Redis returns error if command is not correct when user works with CLI', async t => {
-        await addNewStandaloneDatabase(ossStandaloneConfig);
-        await myRedisDatabasePage.clickOnDBByName(ossStandaloneConfig.databaseName);
         //Open CLI
         await t.click(cliPage.cliExpandButton);
-=======
-test('Verify that Redis returns error if command is not correct when user works with CLI', async t => {
-    //Open CLI
-    await t.click(cliPage.cliExpandButton);
->>>>>>> c7411d97
 
         await t.typeText(cliPage.cliCommandInput, 'SET key');
         await t.pressKey('enter');
@@ -93,20 +67,17 @@
         const errWrongArgs = cliPage.cliOutputResponseFail.withText('ERR wrong number of arguments for \'set\' command')
         await t.expect(errWrongArgs.exists).ok('Error with wrong number of arguments was shown');
 
-<<<<<<< HEAD
         await t.typeText(cliPage.cliCommandInput, 'lorem');
         await t.pressKey('enter');
         //Check error
         const errWrongCmnd = cliPage.cliOutputResponseFail.withText('ERR unknown command')
         await t.expect(errWrongCmnd.exists).ok('Error unknown command was shown');
-    });
+});
 test
-    .meta({ rte: rte.standalone })    
+    .meta({ rte: rte.standalone })
     ('Verify that user can scroll commands using "Tab" in CLI & execute it', async t => {
         const commandToAutoComplete = 'INFO';
         const commandStartsWith = 'I';
-        await addNewStandaloneDatabase(ossStandaloneConfig);
-        await myRedisDatabasePage.clickOnDBByName(ossStandaloneConfig.databaseName);
         //Open CLI
         await t.click(cliPage.cliExpandButton);
         await t.typeText(cliPage.cliCommandInput, commandStartsWith);
@@ -136,8 +107,6 @@
             'JSON.GET',
             'JSON.DEL'
         ];
-        await addNewStandaloneDatabase(ossStandaloneConfig);
-        await myRedisDatabasePage.clickOnDBByName(ossStandaloneConfig.databaseName);
         //Open CLI
         await t.click(cliPage.cliExpandButton);
         //Enter commands and check hints with arguments
@@ -151,66 +120,9 @@
     ('Verify that user can type AI command in CLI and see agruments in hints from RedisAI commands.json', async t => {
         const commandHints = 'key [META] [BLOB]';
         const command = 'ai.modelget';
-        await addNewStandaloneDatabase(ossStandaloneConfig);
-        await myRedisDatabasePage.clickOnDBByName(ossStandaloneConfig.databaseName);
         //Open CLI and type AI command
         await t.click(cliPage.cliExpandButton);
         await t.typeText(cliPage.cliCommandInput, command, { replace: true });
         //Verify the hints
         await t.expect(cliPage.cliCommandAutocomplete.textContent).eql(commandHints, `The hints with arguments for command ${command}`);
-    });
-=======
-    await t.typeText(cliPage.cliCommandInput, 'lorem');
-    await t.pressKey('enter');
-    //Check error
-    const errWrongCmnd = cliPage.cliOutputResponseFail.withText('ERR unknown command')
-    await t.expect(errWrongCmnd.exists).ok('Error unknown command was shown');
-});
-test('Verify that user can scroll commands using "Tab" in CLI & execute it', async t => {
-    const commandToAutoComplete = 'INFO';
-    const commandStartsWith = 'I';
-    //Open CLI
-    await t.click(cliPage.cliExpandButton);
-    await t.typeText(cliPage.cliCommandInput, commandStartsWith);
-    //Press tab while we won't find 'INFO' command
-    //Avoid endless cycle
-    let operationsCount = 0;
-    while (await cliPage.cliCommandInput.textContent !== commandToAutoComplete && operationsCount < MAX_AUTOCOMPLETE_EXECUTIONS) {
-        await t.pressKey('tab');
-        ++operationsCount;
-    }
-    await t.pressKey('enter');
-    //Check that command was executed and user got success result
-    await t.expect(cliPage.cliOutputResponseSuccess.exists).ok('Command from autocomplete was found & executed');
-});
-test('Verify that when user enters in CLI RediSearch/JSON commands (FT.CREATE, FT.DROPINDEX/JSON.GET, JSON.DEL), he can see hints with arguments', async t => {
-    const commandHints =[
-        'index [ON HASH|JSON] [PREFIX count prefix [prefix ...]] [LANGUAGE default_lang] [LANGUAGE_FIELD lang_attribute] [SCORE default_score] [SCORE_FIELD score_attribute] [PAYLOAD_FIELD payload_attribute] [MAXTEXTFIELDS] [TEMPORARY seconds] [NOOFFSETS] [NOHL] [NOFIELDS] [NOFREQS] [count stopword [stopword ...]] SCHEMA field_name [AS alias] TEXT|TAG|NUMERIC|GEO [SORTABLE [UNF]] [NOINDEX]',
-        'index [DD]',
-        'key [INDENT indent] [NEWLINE newline] [SPACE space] [paths [paths ...]]',
-        'key [path]'
-    ];
-    const commands = [
-        'FT.CREATE',
-        'FT.DROPINDEX',
-        'JSON.GET',
-        'JSON.DEL'
-    ];
-    //Open CLI
-    await t.click(cliPage.cliExpandButton);
-    //Enter commands and check hints with arguments
-    for(let command of commands) {
-        await t.typeText(cliPage.cliCommandInput, command, { replace: true });
-        await t.expect(cliPage.cliCommandAutocomplete.textContent).eql(commandHints[commands.indexOf(command)], `The hints with arguments for command ${command}`);
-    }
-});
-test('Verify that user can type AI command in CLI and see agruments in hints from RedisAI commands.json', async t => {
-    const commandHints = 'key [META] [BLOB]';
-    const command = 'ai.modelget';
-    //Open CLI and type AI command
-    await t.click(cliPage.cliExpandButton);
-    await t.typeText(cliPage.cliCommandInput, command, { replace: true });
-    //Verify the hints
-    await t.expect(cliPage.cliCommandAutocomplete.textContent).eql(commandHints, `The hints with arguments for command ${command}`);
-});
->>>>>>> c7411d97
+    });