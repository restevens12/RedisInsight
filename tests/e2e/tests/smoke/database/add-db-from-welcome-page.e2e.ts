--- conflicted
+++ resolved
@@ -1,16 +1,7 @@
-<<<<<<< HEAD
-import { addNewStandaloneDatabase } from '../../../helpers/database';
-import { MyRedisDatabasePage, UserAgreementPage, AddRedisDatabasePage } from '../../../pageObjects';
-import {
-    commonUrl,
-    ossStandaloneConfig
-} from '../../../helpers/conf';
 import { rte } from '../../../helpers/constants';
-=======
 import { acceptLicenseTerms, addNewStandaloneDatabase, deleteDatabase } from '../../../helpers/database';
 import { MyRedisDatabasePage, AddRedisDatabasePage } from '../../../pageObjects';
 import { commonUrl, ossStandaloneConfig } from '../../../helpers/conf';
->>>>>>> c7411d97
 
 const myRedisDatabasePage = new MyRedisDatabasePage();
 const addRedisDatabasePage = new AddRedisDatabasePage();
