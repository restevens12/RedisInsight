--- conflicted
+++ resolved
@@ -1,39 +1,21 @@
 import { addNewStandaloneDatabase } from '../../../helpers/database';
-<<<<<<< HEAD
-import { MyRedisDatabasePage, UserAgreementPage, AddRedisDatabasePage } from '../../../pageObjects';
-import {
-    commonUrl,
-    ossStandaloneConfig
-} from '../../../helpers/conf';
 import { rte } from '../../../helpers/constants';
-=======
 import { acceptLicenseTerms } from '../../../helpers/database';
 import { MyRedisDatabasePage } from '../../../pageObjects';
 import { commonUrl, ossStandaloneConfig } from '../../../helpers/conf';
->>>>>>> c7411d97
 
 const myRedisDatabasePage = new MyRedisDatabasePage();
 
 fixture `Delete database`
     .meta({ type: 'smoke' })
     .page(commonUrl)
-<<<<<<< HEAD
+    .beforeEach(async () => {
+        await acceptLicenseTerms();
+    })
 test
     .meta({ rte: rte.standalone })
     ('Verify that user can delete databases', async t => {
-        await userAgreementPage.acceptLicenseTerms();
-        await t.expect(addRedisDatabasePage.addDatabaseButton.exists).ok('The add redis database view', { timeout: 20000 });
         await addNewStandaloneDatabase(ossStandaloneConfig);
-        await myRedisDatabasePage.deleteAllDatabases();
+        await myRedisDatabasePage.deleteDatabaseByName(ossStandaloneConfig.databaseName);
         await t.expect(myRedisDatabasePage.dbNameList.withExactText(ossStandaloneConfig.databaseName).exists).notOk('The database deletion', { timeout: 60000 });
-    });
-=======
-    .beforeEach(async () => {
-        await acceptLicenseTerms();
-    })
-test('Verify that user can delete databases', async t => {
-    await addNewStandaloneDatabase(ossStandaloneConfig);
-    await myRedisDatabasePage.deleteDatabaseByName(ossStandaloneConfig.databaseName);
-    await t.expect(myRedisDatabasePage.dbNameList.withExactText(ossStandaloneConfig.databaseName).exists).notOk('The database deletion', { timeout: 60000 });
-});
->>>>>>> c7411d97
+    });