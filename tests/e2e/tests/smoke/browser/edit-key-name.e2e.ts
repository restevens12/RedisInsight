--- conflicted
+++ resolved
@@ -1,22 +1,8 @@
-<<<<<<< HEAD
-import { addNewStandaloneDatabase } from '../../../helpers/database';
-import {
-    MyRedisDatabasePage,
-    BrowserPage,
-    UserAgreementPage,
-    AddRedisDatabasePage
-} from '../../../pageObjects';
-import {
-    commonUrl,
-    ossStandaloneConfig
-} from '../../../helpers/conf';
 import { rte } from '../../../helpers/constants';
-=======
 import { acceptLicenseTermsAndAddDatabase, deleteDatabase } from '../../../helpers/database';
 import { BrowserPage } from '../../../pageObjects';
 import { commonUrl, ossStandaloneConfig } from '../../../helpers/conf';
 import { Chance } from 'chance';
->>>>>>> c7411d97
 
 const browserPage = new BrowserPage();
 const chance = new Chance();
@@ -35,18 +21,16 @@
         await browserPage.deleteKeyByName(keyNameAfter);
         await deleteDatabase(ossStandaloneConfig.databaseName);
     })
-<<<<<<< HEAD
 test
     .meta({ rte: rte.standalone })
     ('Verify that user can edit String Key name', async t => {
-        const keyName = 'String1testKeyForEditName';
+        keyNameBefore = chance.word({ length: 10 });
+        keyNameAfter = chance.word({ length: 10 });
         const keyTTL = '2147476121';
-        const keyNameAfter = 'NewStringNameAfterEdit!';
 
-        await myRedisDatabasePage.clickOnDBByName(ossStandaloneConfig.databaseName);
-        await browserPage.addStringKey(keyName, keyTTL);
+        await browserPage.addStringKey(keyNameBefore, keyTTL);
         let keyNameFromDetails = await browserPage.keyNameFormDetails.textContent;
-        await t.expect(keyNameFromDetails).contains(keyName, 'The Key Name');
+        await t.expect(keyNameFromDetails).contains(keyNameBefore, 'The Key Name');
         await browserPage.editKeyName(keyNameAfter);
         keyNameFromDetails = await browserPage.keyNameFormDetails.textContent;
         await t.expect(keyNameFromDetails).contains(keyNameAfter, 'The Key Name');
@@ -54,14 +38,13 @@
 test
     .meta({ rte: rte.standalone })
     ('Verify that user can edit Set Key name', async t => {
-        const keyName = 'Set1testKeyForEditName';
+        keyNameBefore = chance.word({ length: 10 });
+        keyNameAfter = chance.word({ length: 10 });
         const keyTTL = '2147476121';
-        const keyNameAfter = 'NewSetNameAfterEdit!';
 
-        await myRedisDatabasePage.clickOnDBByName(ossStandaloneConfig.databaseName);
-        await browserPage.addSetKey(keyName, keyTTL);
+        await browserPage.addSetKey(keyNameBefore, keyTTL);
         let keyNameFromDetails = await browserPage.keyNameFormDetails.textContent;
-        await t.expect(keyNameFromDetails).contains(keyName, 'The Key Name');
+        await t.expect(keyNameFromDetails).contains(keyNameBefore, 'The Key Name');
         await browserPage.editKeyName(keyNameAfter);
         keyNameFromDetails = await browserPage.keyNameFormDetails.textContent;
         await t.expect(keyNameFromDetails).contains(keyNameAfter, 'The Key Name');
@@ -69,14 +52,13 @@
 test
     .meta({ rte: rte.standalone })
     ('Verify that user can edit Zset Key name', async t => {
-        const keyName = 'Zset1testKeyForEditName';
+        keyNameBefore = chance.word({ length: 10 });
+        keyNameAfter = chance.word({ length: 10 });
         const keyTTL = '2147476121';
-        const keyNameAfter = 'NewZsetNameAfterEdit!';
 
-        await myRedisDatabasePage.clickOnDBByName(ossStandaloneConfig.databaseName);
-        await browserPage.addZSetKey(keyName, keyTTL);
+        await browserPage.addZSetKey(keyNameBefore, keyTTL);
         let keyNameFromDetails = await browserPage.keyNameFormDetails.textContent;
-        await t.expect(keyNameFromDetails).contains(keyName, 'The Key Name');
+        await t.expect(keyNameFromDetails).contains(keyNameBefore, 'The Key Name');
         await browserPage.editKeyName(keyNameAfter);
         keyNameFromDetails = await browserPage.keyNameFormDetails.textContent;
         await t.expect(keyNameFromDetails).contains(keyNameAfter, 'The Key Name');
@@ -84,14 +66,13 @@
 test
     .meta({ rte: rte.standalone })
     ('Verify that user can edit Hash Key name', async t => {
-        const keyName = 'Hash1testKeyForEditName';
+        keyNameBefore = chance.word({ length: 10 });
+        keyNameAfter = chance.word({ length: 10 });
         const keyTTL = '2147476121';
-        const keyNameAfter = 'NewHashNameAfterEdit!';
 
-        await myRedisDatabasePage.clickOnDBByName(ossStandaloneConfig.databaseName);
-        await browserPage.addHashKey(keyName, keyTTL);
+        await browserPage.addHashKey(keyNameBefore, keyTTL);
         let keyNameFromDetails = await browserPage.keyNameFormDetails.textContent;
-        await t.expect(keyNameFromDetails).contains(keyName, 'The Key Name');
+        await t.expect(keyNameFromDetails).contains(keyNameBefore, 'The Key Name');
         await browserPage.editKeyName(keyNameAfter);
         keyNameFromDetails = await browserPage.keyNameFormDetails.textContent;
         await t.expect(keyNameFromDetails).contains(keyNameAfter, 'The Key Name');
@@ -99,14 +80,13 @@
 test
     .meta({ rte: rte.standalone })
     ('Verify that user can edit List Key name', async t => {
-        const keyName = 'List1testKeyForEditName';
+        keyNameBefore = chance.word({ length: 10 });
+        keyNameAfter = chance.word({ length: 10 });
         const keyTTL = '2147476121';
-        const keyNameAfter = 'NewListNameAfterEdit!';
 
-        await myRedisDatabasePage.clickOnDBByName(ossStandaloneConfig.databaseName);
-        await browserPage.addListKey(keyName, keyTTL);
+        await browserPage.addListKey(keyNameBefore, keyTTL);
         let keyNameFromDetails = await browserPage.keyNameFormDetails.textContent;
-        await t.expect(keyNameFromDetails).contains(keyName, 'The Key Name');
+        await t.expect(keyNameFromDetails).contains(keyNameBefore, 'The Key Name');
         await browserPage.editKeyName(keyNameAfter);
         keyNameFromDetails = await browserPage.keyNameFormDetails.textContent;
         await t.expect(keyNameFromDetails).contains(keyNameAfter, 'The Key Name');
@@ -114,91 +94,15 @@
 test
     .meta({ rte: rte.standalone })
     ('Verify that user can edit JSON Key name', async t => {
-        const keyName = 'JSON1testKeyForEditName';
+        keyNameBefore = chance.word({ length: 10 });
+        keyNameAfter = chance.word({ length: 10 });
         const keyTTL = '2147476121';
         const keyValue = '{"name":"xyz"}';
-        const keyNameAfter = 'NewJSONNameAfterEdit!';
 
-        await myRedisDatabasePage.clickOnDBByName(ossStandaloneConfig.databaseName);
-        await browserPage.addJsonKey(keyName, keyTTL, keyValue);
+        await browserPage.addJsonKey(keyNameBefore, keyTTL, keyValue);
         let keyNameFromDetails = await browserPage.keyNameFormDetails.textContent;
-        await t.expect(keyNameFromDetails).contains(keyName, 'The Key Name');
+        await t.expect(keyNameFromDetails).contains(keyNameBefore, 'The Key Name');
         await browserPage.editKeyName(keyNameAfter);
         keyNameFromDetails = await browserPage.keyNameFormDetails.textContent;
         await t.expect(keyNameFromDetails).contains(keyNameAfter, 'The Key Name');
-    });
-=======
-test('Verify that user can edit String Key name', async t => {
-    keyNameBefore = chance.word({ length: 10 });
-    keyNameAfter = chance.word({ length: 10 });
-    const keyTTL = '2147476121';
-
-    await browserPage.addStringKey(keyNameBefore, keyTTL);
-    let keyNameFromDetails = await browserPage.keyNameFormDetails.textContent;
-    await t.expect(keyNameFromDetails).contains(keyNameBefore, 'The Key Name');
-    await browserPage.editKeyName(keyNameAfter);
-    keyNameFromDetails = await browserPage.keyNameFormDetails.textContent;
-    await t.expect(keyNameFromDetails).contains(keyNameAfter, 'The Key Name');
-});
-test('Verify that user can edit Set Key name', async t => {
-    keyNameBefore = chance.word({ length: 10 });
-    keyNameAfter = chance.word({ length: 10 });
-    const keyTTL = '2147476121';
-
-    await browserPage.addSetKey(keyNameBefore, keyTTL);
-    let keyNameFromDetails = await browserPage.keyNameFormDetails.textContent;
-    await t.expect(keyNameFromDetails).contains(keyNameBefore, 'The Key Name');
-    await browserPage.editKeyName(keyNameAfter);
-    keyNameFromDetails = await browserPage.keyNameFormDetails.textContent;
-    await t.expect(keyNameFromDetails).contains(keyNameAfter, 'The Key Name');
-});
-test('Verify that user can edit Zset Key name', async t => {
-    keyNameBefore = chance.word({ length: 10 });
-    keyNameAfter = chance.word({ length: 10 });
-    const keyTTL = '2147476121';
-
-    await browserPage.addZSetKey(keyNameBefore, keyTTL);
-    let keyNameFromDetails = await browserPage.keyNameFormDetails.textContent;
-    await t.expect(keyNameFromDetails).contains(keyNameBefore, 'The Key Name');
-    await browserPage.editKeyName(keyNameAfter);
-    keyNameFromDetails = await browserPage.keyNameFormDetails.textContent;
-    await t.expect(keyNameFromDetails).contains(keyNameAfter, 'The Key Name');
-});
-test('Verify that user can edit Hash Key name', async t => {
-    keyNameBefore = chance.word({ length: 10 });
-    keyNameAfter = chance.word({ length: 10 });
-    const keyTTL = '2147476121';
-
-    await browserPage.addHashKey(keyNameBefore, keyTTL);
-    let keyNameFromDetails = await browserPage.keyNameFormDetails.textContent;
-    await t.expect(keyNameFromDetails).contains(keyNameBefore, 'The Key Name');
-    await browserPage.editKeyName(keyNameAfter);
-    keyNameFromDetails = await browserPage.keyNameFormDetails.textContent;
-    await t.expect(keyNameFromDetails).contains(keyNameAfter, 'The Key Name');
-});
-test('Verify that user can edit List Key name', async t => {
-    keyNameBefore = chance.word({ length: 10 });
-    keyNameAfter = chance.word({ length: 10 });
-    const keyTTL = '2147476121';
-
-    await browserPage.addListKey(keyNameBefore, keyTTL);
-    let keyNameFromDetails = await browserPage.keyNameFormDetails.textContent;
-    await t.expect(keyNameFromDetails).contains(keyNameBefore, 'The Key Name');
-    await browserPage.editKeyName(keyNameAfter);
-    keyNameFromDetails = await browserPage.keyNameFormDetails.textContent;
-    await t.expect(keyNameFromDetails).contains(keyNameAfter, 'The Key Name');
-});
-test('Verify that user can edit JSON Key name', async t => {
-    keyNameBefore = chance.word({ length: 10 });
-    keyNameAfter = chance.word({ length: 10 });
-    const keyTTL = '2147476121';
-    const keyValue = '{"name":"xyz"}';
-
-    await browserPage.addJsonKey(keyNameBefore, keyTTL, keyValue);
-    let keyNameFromDetails = await browserPage.keyNameFormDetails.textContent;
-    await t.expect(keyNameFromDetails).contains(keyNameBefore, 'The Key Name');
-    await browserPage.editKeyName(keyNameAfter);
-    keyNameFromDetails = await browserPage.keyNameFormDetails.textContent;
-    await t.expect(keyNameFromDetails).contains(keyNameAfter, 'The Key Name');
-});
->>>>>>> c7411d97
+    });