<<<<<<< HEAD
import { addNewStandaloneDatabase } from '../../../helpers/database';
import {
    MyRedisDatabasePage,
    BrowserPage,
    UserAgreementPage,
    AddRedisDatabasePage
} from '../../../pageObjects';
import {
    commonUrl,
    ossStandaloneConfig
} from '../../../helpers/conf';
import { rte } from '../../../helpers/constants';

const myRedisDatabasePage = new MyRedisDatabasePage();
=======
import { acceptLicenseTermsAndAddDatabase, deleteDatabase } from '../../../helpers/database';
import { BrowserPage} from '../../../pageObjects';
import { commonUrl, ossStandaloneConfig } from '../../../helpers/conf';
import { Chance } from 'chance';

>>>>>>> c7411d97
const browserPage = new BrowserPage();
const chance = new Chance();

let keyName = chance.word({ length: 10 });
const keyTTL = '2147476121';
const expectedTTL = /214747612*/;

fixture `Key details verification`
    .meta({ type: 'smoke' })
    .page(commonUrl)
    .beforeEach(async () => {
        await acceptLicenseTermsAndAddDatabase(ossStandaloneConfig, ossStandaloneConfig.databaseName);
    })
    .afterEach(async () => {
        //Clear and delete database
        await browserPage.deleteKeyByName(keyName);
        await deleteDatabase(ossStandaloneConfig.databaseName);
    })
<<<<<<< HEAD
test
    .meta({ rte: rte.standalone })
    ('Verify that user can see Hash Key details', async t => {
        const keyName = 'Hash1testKeyForEdit';

        await myRedisDatabasePage.clickOnDBByName(ossStandaloneConfig.databaseName);

        await browserPage.addHashKey(keyName, keyTTL);
        const keyDetails = await browserPage.keyDetailsHeader.textContent;
        const keyBadge = await browserPage.keyDetailsBadge.textContent;
        const keyNameFromDetails = await browserPage.keyNameFormDetails.textContent;
        const keyTTLValue = await browserPage.keyDetailsTTL.textContent;

        await t.expect(keyNameFromDetails).contains(keyName, 'The Key Name');
        await t.expect(keyDetails).contains('Hash', 'The Key Type');
        await t.expect(keyDetails).contains('TTL', 'The TTL');
        await t.expect(keyTTLValue).match(expectedTTL, 'The Key TTL');
        await t.expect(keyBadge).contains('Hash', 'The Key Badge');
    });
test
    .meta({ rte: rte.standalone })
    ('Verify that user can see List Key details', async t => {
        const keyName = 'List1testKeyForEdit';
  
        await myRedisDatabasePage.clickOnDBByName(ossStandaloneConfig.databaseName);

        await browserPage.addListKey(keyName, keyTTL);
        const keyDetails = await browserPage.keyDetailsHeader.textContent;
        const keyBadge = await browserPage.keyDetailsBadge.textContent;
        const keyNameFromDetails = await browserPage.keyNameFormDetails.textContent;
        const keyTTLValue = await browserPage.keyDetailsTTL.textContent;

        await t.expect(keyNameFromDetails).contains(keyName, 'The Key Name');
        await t.expect(keyDetails).contains('List', 'The Key Type');
        await t.expect(keyDetails).contains('TTL', 'The TTL');
        await t.expect(keyTTLValue).match(expectedTTL, 'The Key TTL');
        await t.expect(keyBadge).contains('List', 'The Key Badge');
    });
test
    .meta({ rte: rte.standalone })
    ('Verify that user can see Set Key details', async t => {
        const keyName = 'Set1testKeyForEdit';
  
        await myRedisDatabasePage.clickOnDBByName(ossStandaloneConfig.databaseName);

        await browserPage.addSetKey(keyName, keyTTL);
        const keyDetails = await browserPage.keyDetailsHeader.textContent;
        const keyBadge = await browserPage.keyDetailsBadge.textContent;
        const keyNameFromDetails = await browserPage.keyNameFormDetails.textContent;
        const keyTTLValue = await browserPage.keyDetailsTTL.textContent;

        await t.expect(keyNameFromDetails).contains(keyName, 'The Key Name');
        await t.expect(keyDetails).contains('Set', 'The Key Type');
        await t.expect(keyDetails).contains('TTL', 'The TTL');
        await t.expect(keyTTLValue).match(expectedTTL, 'The Key TTL');
        await t.expect(keyBadge).contains('Set', 'The Key Badge');
    });
test
    .meta({ rte: rte.standalone })
    ('Verify that user can see String Key details', async t => {
        const keyName = 'String1testKeyForEdit';
        const value = 'keyValue12334353434;'

        await myRedisDatabasePage.clickOnDBByName(ossStandaloneConfig.databaseName);

        await browserPage.addStringKey(keyName, value, keyTTL);
        const keyDetails = await browserPage.keyDetailsHeader.textContent;
        const keyBadge = await browserPage.keyDetailsBadge.textContent;
        const keyNameFromDetails = await browserPage.keyNameFormDetails.textContent;
        const keyTTLValue = await browserPage.keyDetailsTTL.textContent;

        await t.expect(keyNameFromDetails).contains(keyName, 'The Key Name');
        await t.expect(keyDetails).contains('String', 'The Key Type');
        await t.expect(keyDetails).contains('TTL', 'The TTL');
        await t.expect(keyTTLValue).match(expectedTTL, 'The Key TTL');
        await t.expect(keyBadge).contains('String', 'The Key Badge');
    });
test
    .meta({ rte: rte.standalone })
    ('Verify that user can see ZSet Key details', async t => {
        const keyName = 'ZSet1testKeyForEdit';

        await myRedisDatabasePage.clickOnDBByName(ossStandaloneConfig.databaseName);

        await browserPage.addZSetKey(keyName, '1', keyTTL);
        const keyDetails = await browserPage.keyDetailsHeader.textContent;
        const keyBadge = await browserPage.keyDetailsBadge.textContent;
        const keyNameFromDetails = await browserPage.keyNameFormDetails.textContent;
        const keyTTLValue = await browserPage.keyDetailsTTL.textContent;

        await t.expect(keyNameFromDetails).contains(keyName, 'The Key Name');
        await t.expect(keyDetails).contains('Sorted Set', 'The Key Type');
        await t.expect(keyDetails).contains('TTL', 'The TTL');
        await t.expect(keyTTLValue).match(expectedTTL, 'The Key TTL');
        await t.expect(keyBadge).contains('Sorted Set', 'The Key Badge');
    });
test
    .meta({ rte: rte.standalone })
    ('Verify that user can see JSON Key details', async t => {
        const keyName = 'JSON1testKeyForEdit';
        const jsonValue = '{"employee":{ "name":"John", "age":30, "city":"New York" }}';

        await myRedisDatabasePage.clickOnDBByName(ossStandaloneConfig.databaseName);

        await browserPage.addJsonKey(keyName, keyTTL, jsonValue);
        const keyDetails = await browserPage.keyDetailsHeader.textContent;
        const keyBadge = await browserPage.keyDetailsBadge.textContent;
        const keyNameFromDetails = await browserPage.keyNameFormDetails.textContent;
        const keyTTLValue = await browserPage.keyDetailsTTL.textContent;

        await t.expect(keyNameFromDetails).contains(keyName, 'The Key Name');
        await t.expect(keyDetails).contains('JSON', 'The Key Type');
        await t.expect(keyDetails).contains('TTL', 'The TTL');
        await t.expect(keyTTLValue).match(expectedTTL, 'The Key TTL');
        await t.expect(keyBadge).contains('JSON', 'The Key Badge');
    });
=======
test('Verify that user can see Hash Key details', async t => {
    keyName = chance.word({ length: 10 });

    await browserPage.addHashKey(keyName, keyTTL);
    const keyDetails = await browserPage.keyDetailsHeader.textContent;
    const keyBadge = await browserPage.keyDetailsBadge.textContent;
    const keyNameFromDetails = await browserPage.keyNameFormDetails.textContent;
    const keyTTLValue = await browserPage.keyDetailsTTL.textContent;

    await t.expect(keyNameFromDetails).contains(keyName, 'The Key Name');
    await t.expect(keyDetails).contains('Hash', 'The Key Type');
    await t.expect(keyDetails).contains('TTL', 'The TTL');
    await t.expect(keyTTLValue).match(expectedTTL, 'The Key TTL');
    await t.expect(keyBadge).contains('Hash', 'The Key Badge');
});
test('Verify that user can see List Key details', async t => {
    keyName = chance.word({ length: 10 });

    await browserPage.addListKey(keyName, keyTTL);
    const keyDetails = await browserPage.keyDetailsHeader.textContent;
    const keyBadge = await browserPage.keyDetailsBadge.textContent;
    const keyNameFromDetails = await browserPage.keyNameFormDetails.textContent;
    const keyTTLValue = await browserPage.keyDetailsTTL.textContent;

    await t.expect(keyNameFromDetails).contains(keyName, 'The Key Name');
    await t.expect(keyDetails).contains('List', 'The Key Type');
    await t.expect(keyDetails).contains('TTL', 'The TTL');
    await t.expect(keyTTLValue).match(expectedTTL, 'The Key TTL');
    await t.expect(keyBadge).contains('List', 'The Key Badge');
});
test('Verify that user can see Set Key details', async t => {
    keyName = chance.word({ length: 10 });

    await browserPage.addSetKey(keyName, keyTTL);
    const keyDetails = await browserPage.keyDetailsHeader.textContent;
    const keyBadge = await browserPage.keyDetailsBadge.textContent;
    const keyNameFromDetails = await browserPage.keyNameFormDetails.textContent;
    const keyTTLValue = await browserPage.keyDetailsTTL.textContent;

    await t.expect(keyNameFromDetails).contains(keyName, 'The Key Name');
    await t.expect(keyDetails).contains('Set', 'The Key Type');
    await t.expect(keyDetails).contains('TTL', 'The TTL');
    await t.expect(keyTTLValue).match(expectedTTL, 'The Key TTL');
    await t.expect(keyBadge).contains('Set', 'The Key Badge');
});
test('Verify that user can see String Key details', async t => {
    keyName = chance.word({ length: 10 });
    const value = 'keyValue12334353434;'

    await browserPage.addStringKey(keyName, value, keyTTL);
    const keyDetails = await browserPage.keyDetailsHeader.textContent;
    const keyBadge = await browserPage.keyDetailsBadge.textContent;
    const keyNameFromDetails = await browserPage.keyNameFormDetails.textContent;
    const keyTTLValue = await browserPage.keyDetailsTTL.textContent;

    await t.expect(keyNameFromDetails).contains(keyName, 'The Key Name');
    await t.expect(keyDetails).contains('String', 'The Key Type');
    await t.expect(keyDetails).contains('TTL', 'The TTL');
    await t.expect(keyTTLValue).match(expectedTTL, 'The Key TTL');
    await t.expect(keyBadge).contains('String', 'The Key Badge');
});
test('Verify that user can see ZSet Key details', async t => {
    keyName = chance.word({ length: 10 });

    await browserPage.addZSetKey(keyName, '1', keyTTL);
    const keyDetails = await browserPage.keyDetailsHeader.textContent;
    const keyBadge = await browserPage.keyDetailsBadge.textContent;
    const keyNameFromDetails = await browserPage.keyNameFormDetails.textContent;
    const keyTTLValue = await browserPage.keyDetailsTTL.textContent;

    await t.expect(keyNameFromDetails).contains(keyName, 'The Key Name');
    await t.expect(keyDetails).contains('Sorted Set', 'The Key Type');
    await t.expect(keyDetails).contains('TTL', 'The TTL');
    await t.expect(keyTTLValue).match(expectedTTL, 'The Key TTL');
    await t.expect(keyBadge).contains('Sorted Set', 'The Key Badge');
});
test('Verify that user can see JSON Key details', async t => {
    keyName = chance.word({ length: 10 });

    const jsonValue = '{"employee":{ "name":"John", "age":30, "city":"New York" }}';

    await browserPage.addJsonKey(keyName, keyTTL, jsonValue);
    const keyDetails = await browserPage.keyDetailsHeader.textContent;
    const keyBadge = await browserPage.keyDetailsBadge.textContent;
    const keyNameFromDetails = await browserPage.keyNameFormDetails.textContent;
    const keyTTLValue = await browserPage.keyDetailsTTL.textContent;

    await t.expect(keyNameFromDetails).contains(keyName, 'The Key Name');
    await t.expect(keyDetails).contains('JSON', 'The Key Type');
    await t.expect(keyDetails).contains('TTL', 'The TTL');
    await t.expect(keyTTLValue).match(expectedTTL, 'The Key TTL');
    await t.expect(keyBadge).contains('JSON', 'The Key Badge');
});
>>>>>>> c7411d97
<|MERGE_RESOLUTION|>--- conflicted
+++ resolved
@@ -1,25 +1,9 @@
-<<<<<<< HEAD
-import { addNewStandaloneDatabase } from '../../../helpers/database';
-import {
-    MyRedisDatabasePage,
-    BrowserPage,
-    UserAgreementPage,
-    AddRedisDatabasePage
-} from '../../../pageObjects';
-import {
-    commonUrl,
-    ossStandaloneConfig
-} from '../../../helpers/conf';
 import { rte } from '../../../helpers/constants';
-
-const myRedisDatabasePage = new MyRedisDatabasePage();
-=======
 import { acceptLicenseTermsAndAddDatabase, deleteDatabase } from '../../../helpers/database';
 import { BrowserPage} from '../../../pageObjects';
 import { commonUrl, ossStandaloneConfig } from '../../../helpers/conf';
 import { Chance } from 'chance';
 
->>>>>>> c7411d97
 const browserPage = new BrowserPage();
 const chance = new Chance();
 
@@ -38,13 +22,10 @@
         await browserPage.deleteKeyByName(keyName);
         await deleteDatabase(ossStandaloneConfig.databaseName);
     })
-<<<<<<< HEAD
 test
     .meta({ rte: rte.standalone })
     ('Verify that user can see Hash Key details', async t => {
-        const keyName = 'Hash1testKeyForEdit';
-
-        await myRedisDatabasePage.clickOnDBByName(ossStandaloneConfig.databaseName);
+        keyName = chance.word({ length: 10 });
 
         await browserPage.addHashKey(keyName, keyTTL);
         const keyDetails = await browserPage.keyDetailsHeader.textContent;
@@ -61,9 +42,7 @@
 test
     .meta({ rte: rte.standalone })
     ('Verify that user can see List Key details', async t => {
-        const keyName = 'List1testKeyForEdit';
-  
-        await myRedisDatabasePage.clickOnDBByName(ossStandaloneConfig.databaseName);
+        keyName = chance.word({ length: 10 });
 
         await browserPage.addListKey(keyName, keyTTL);
         const keyDetails = await browserPage.keyDetailsHeader.textContent;
@@ -80,9 +59,7 @@
 test
     .meta({ rte: rte.standalone })
     ('Verify that user can see Set Key details', async t => {
-        const keyName = 'Set1testKeyForEdit';
-  
-        await myRedisDatabasePage.clickOnDBByName(ossStandaloneConfig.databaseName);
+        keyName = chance.word({ length: 10 });
 
         await browserPage.addSetKey(keyName, keyTTL);
         const keyDetails = await browserPage.keyDetailsHeader.textContent;
@@ -99,10 +76,8 @@
 test
     .meta({ rte: rte.standalone })
     ('Verify that user can see String Key details', async t => {
-        const keyName = 'String1testKeyForEdit';
+        keyName = chance.word({ length: 10 });
         const value = 'keyValue12334353434;'
-
-        await myRedisDatabasePage.clickOnDBByName(ossStandaloneConfig.databaseName);
 
         await browserPage.addStringKey(keyName, value, keyTTL);
         const keyDetails = await browserPage.keyDetailsHeader.textContent;
@@ -119,9 +94,7 @@
 test
     .meta({ rte: rte.standalone })
     ('Verify that user can see ZSet Key details', async t => {
-        const keyName = 'ZSet1testKeyForEdit';
-
-        await myRedisDatabasePage.clickOnDBByName(ossStandaloneConfig.databaseName);
+        keyName = chance.word({ length: 10 });
 
         await browserPage.addZSetKey(keyName, '1', keyTTL);
         const keyDetails = await browserPage.keyDetailsHeader.textContent;
@@ -138,10 +111,9 @@
 test
     .meta({ rte: rte.standalone })
     ('Verify that user can see JSON Key details', async t => {
-        const keyName = 'JSON1testKeyForEdit';
+        keyName = chance.word({ length: 10 });
+
         const jsonValue = '{"employee":{ "name":"John", "age":30, "city":"New York" }}';
-
-        await myRedisDatabasePage.clickOnDBByName(ossStandaloneConfig.databaseName);
 
         await browserPage.addJsonKey(keyName, keyTTL, jsonValue);
         const keyDetails = await browserPage.keyDetailsHeader.textContent;
@@ -155,98 +127,4 @@
         await t.expect(keyTTLValue).match(expectedTTL, 'The Key TTL');
         await t.expect(keyBadge).contains('JSON', 'The Key Badge');
     });
-=======
-test('Verify that user can see Hash Key details', async t => {
-    keyName = chance.word({ length: 10 });
-
-    await browserPage.addHashKey(keyName, keyTTL);
-    const keyDetails = await browserPage.keyDetailsHeader.textContent;
-    const keyBadge = await browserPage.keyDetailsBadge.textContent;
-    const keyNameFromDetails = await browserPage.keyNameFormDetails.textContent;
-    const keyTTLValue = await browserPage.keyDetailsTTL.textContent;
-
-    await t.expect(keyNameFromDetails).contains(keyName, 'The Key Name');
-    await t.expect(keyDetails).contains('Hash', 'The Key Type');
-    await t.expect(keyDetails).contains('TTL', 'The TTL');
-    await t.expect(keyTTLValue).match(expectedTTL, 'The Key TTL');
-    await t.expect(keyBadge).contains('Hash', 'The Key Badge');
-});
-test('Verify that user can see List Key details', async t => {
-    keyName = chance.word({ length: 10 });
-
-    await browserPage.addListKey(keyName, keyTTL);
-    const keyDetails = await browserPage.keyDetailsHeader.textContent;
-    const keyBadge = await browserPage.keyDetailsBadge.textContent;
-    const keyNameFromDetails = await browserPage.keyNameFormDetails.textContent;
-    const keyTTLValue = await browserPage.keyDetailsTTL.textContent;
-
-    await t.expect(keyNameFromDetails).contains(keyName, 'The Key Name');
-    await t.expect(keyDetails).contains('List', 'The Key Type');
-    await t.expect(keyDetails).contains('TTL', 'The TTL');
-    await t.expect(keyTTLValue).match(expectedTTL, 'The Key TTL');
-    await t.expect(keyBadge).contains('List', 'The Key Badge');
-});
-test('Verify that user can see Set Key details', async t => {
-    keyName = chance.word({ length: 10 });
-
-    await browserPage.addSetKey(keyName, keyTTL);
-    const keyDetails = await browserPage.keyDetailsHeader.textContent;
-    const keyBadge = await browserPage.keyDetailsBadge.textContent;
-    const keyNameFromDetails = await browserPage.keyNameFormDetails.textContent;
-    const keyTTLValue = await browserPage.keyDetailsTTL.textContent;
-
-    await t.expect(keyNameFromDetails).contains(keyName, 'The Key Name');
-    await t.expect(keyDetails).contains('Set', 'The Key Type');
-    await t.expect(keyDetails).contains('TTL', 'The TTL');
-    await t.expect(keyTTLValue).match(expectedTTL, 'The Key TTL');
-    await t.expect(keyBadge).contains('Set', 'The Key Badge');
-});
-test('Verify that user can see String Key details', async t => {
-    keyName = chance.word({ length: 10 });
-    const value = 'keyValue12334353434;'
-
-    await browserPage.addStringKey(keyName, value, keyTTL);
-    const keyDetails = await browserPage.keyDetailsHeader.textContent;
-    const keyBadge = await browserPage.keyDetailsBadge.textContent;
-    const keyNameFromDetails = await browserPage.keyNameFormDetails.textContent;
-    const keyTTLValue = await browserPage.keyDetailsTTL.textContent;
-
-    await t.expect(keyNameFromDetails).contains(keyName, 'The Key Name');
-    await t.expect(keyDetails).contains('String', 'The Key Type');
-    await t.expect(keyDetails).contains('TTL', 'The TTL');
-    await t.expect(keyTTLValue).match(expectedTTL, 'The Key TTL');
-    await t.expect(keyBadge).contains('String', 'The Key Badge');
-});
-test('Verify that user can see ZSet Key details', async t => {
-    keyName = chance.word({ length: 10 });
-
-    await browserPage.addZSetKey(keyName, '1', keyTTL);
-    const keyDetails = await browserPage.keyDetailsHeader.textContent;
-    const keyBadge = await browserPage.keyDetailsBadge.textContent;
-    const keyNameFromDetails = await browserPage.keyNameFormDetails.textContent;
-    const keyTTLValue = await browserPage.keyDetailsTTL.textContent;
-
-    await t.expect(keyNameFromDetails).contains(keyName, 'The Key Name');
-    await t.expect(keyDetails).contains('Sorted Set', 'The Key Type');
-    await t.expect(keyDetails).contains('TTL', 'The TTL');
-    await t.expect(keyTTLValue).match(expectedTTL, 'The Key TTL');
-    await t.expect(keyBadge).contains('Sorted Set', 'The Key Badge');
-});
-test('Verify that user can see JSON Key details', async t => {
-    keyName = chance.word({ length: 10 });
-
-    const jsonValue = '{"employee":{ "name":"John", "age":30, "city":"New York" }}';
-
-    await browserPage.addJsonKey(keyName, keyTTL, jsonValue);
-    const keyDetails = await browserPage.keyDetailsHeader.textContent;
-    const keyBadge = await browserPage.keyDetailsBadge.textContent;
-    const keyNameFromDetails = await browserPage.keyNameFormDetails.textContent;
-    const keyTTLValue = await browserPage.keyDetailsTTL.textContent;
-
-    await t.expect(keyNameFromDetails).contains(keyName, 'The Key Name');
-    await t.expect(keyDetails).contains('JSON', 'The Key Type');
-    await t.expect(keyDetails).contains('TTL', 'The TTL');
-    await t.expect(keyTTLValue).match(expectedTTL, 'The Key TTL');
-    await t.expect(keyBadge).contains('JSON', 'The Key Badge');
-});
->>>>>>> c7411d97
+    