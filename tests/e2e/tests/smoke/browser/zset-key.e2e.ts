<<<<<<< HEAD
import { addNewStandaloneDatabase } from '../../../helpers/database';
import { Common } from '../../../helpers/common';
import {
    MyRedisDatabasePage,
    BrowserPage,
    UserAgreementPage,
    AddRedisDatabasePage
} from '../../../pageObjects';
import {
    commonUrl,
    ossStandaloneConfig
} from '../../../helpers/conf';
import { rte } from '../../../helpers/constants';
=======
import { acceptLicenseTermsAndAddDatabase, deleteDatabase } from '../../../helpers/database';
import { BrowserPage } from '../../../pageObjects';
import { commonUrl, ossStandaloneConfig } from '../../../helpers/conf';
import { Chance } from 'chance';
>>>>>>> c7411d97

const browserPage = new BrowserPage();
const chance = new Chance();

let keyName = chance.word({ length: 10 });
const keyTTL = '2147476121';
const keyMember = '1111ZsetMember11111';
const score = '0';

fixture `ZSet Key fields verification`
    .meta({ type: 'smoke' })
    .page(commonUrl)
    .beforeEach(async () => {
        await acceptLicenseTermsAndAddDatabase(ossStandaloneConfig, ossStandaloneConfig.databaseName);
    })
    .afterEach(async () => {
        //Clear and delete database
        await browserPage.deleteKeyByName(keyName);
        await deleteDatabase(ossStandaloneConfig.databaseName);
    })
<<<<<<< HEAD
    const keyName = 'ZSet1testKeyForAddMember';
    const keyTTL = '2147476121';
    const keyMember = '1111ZsetMember11111';
    const score = '0';
test
    .meta({ rte: rte.standalone })
    ('Verify that user can add members to Zset', async t => {
        await myRedisDatabasePage.clickOnDBByName(ossStandaloneConfig.databaseName);
        await browserPage.addZSetKey(keyName, '5', keyTTL);
        //Add member to the ZSet key
        await browserPage.addMemberToZSet(keyMember, score);
        //Check the added member
        await t.expect(browserPage.zsetMembersList.withExactText(keyMember).exists).ok('The existence of the Zset member', { timeout: 20000 });
        await t.expect(browserPage.zsetScoresList.withExactText(score).exists).ok('The existence of the Zset score', { timeout: 20000 });
    });
test
    .meta({ rte: rte.standalone })
    ('Verify that user can remove member from ZSet', async t => {
        await myRedisDatabasePage.clickOnDBByName(ossStandaloneConfig.databaseName);
        await browserPage.addZSetKey(keyName, '6', keyTTL);
        //Add member to the ZSet key
        await browserPage.addMemberToZSet(keyMember, score);
        //Remove member from the key
        await t.click(browserPage.removeButton);
        await t.click(browserPage.confirmRemovZSetMemberButton);
        //Check the notification message
        const notofication = await browserPage.getMessageText();
        await t.expect(notofication).contains('Member has been removed', 'The notification');
    });
=======
test('Verify that user can add members to Zset', async t => {
    keyName = chance.word({ length: 10 });
    await browserPage.addZSetKey(keyName, '5', keyTTL);
    //Add member to the ZSet key
    await browserPage.addMemberToZSet(keyMember, score);
    //Check the added member
    await t.expect(browserPage.zsetMembersList.withExactText(keyMember).exists).ok('The existence of the Zset member', { timeout: 20000 });
    await t.expect(browserPage.zsetScoresList.withExactText(score).exists).ok('The existence of the Zset score', { timeout: 20000 });
});
test('Verify that user can remove member from ZSet', async t => {
    keyName = chance.word({ length: 10 });
    await browserPage.addZSetKey(keyName, '6', keyTTL);
    //Add member to the ZSet key
    await browserPage.addMemberToZSet(keyMember, score);
    //Remove member from the key
    await t.click(browserPage.removeButton);
    await t.click(browserPage.confirmRemovZSetMemberButton);
    //Check the notification message
    const notofication = await browserPage.getMessageText();
    await t.expect(notofication).contains('Member has been removed', 'The notification');
});
>>>>>>> c7411d97
<|MERGE_RESOLUTION|>--- conflicted
+++ resolved
@@ -1,23 +1,8 @@
-<<<<<<< HEAD
-import { addNewStandaloneDatabase } from '../../../helpers/database';
-import { Common } from '../../../helpers/common';
-import {
-    MyRedisDatabasePage,
-    BrowserPage,
-    UserAgreementPage,
-    AddRedisDatabasePage
-} from '../../../pageObjects';
-import {
-    commonUrl,
-    ossStandaloneConfig
-} from '../../../helpers/conf';
 import { rte } from '../../../helpers/constants';
-=======
 import { acceptLicenseTermsAndAddDatabase, deleteDatabase } from '../../../helpers/database';
 import { BrowserPage } from '../../../pageObjects';
 import { commonUrl, ossStandaloneConfig } from '../../../helpers/conf';
 import { Chance } from 'chance';
->>>>>>> c7411d97
 
 const browserPage = new BrowserPage();
 const chance = new Chance();
@@ -38,15 +23,10 @@
         await browserPage.deleteKeyByName(keyName);
         await deleteDatabase(ossStandaloneConfig.databaseName);
     })
-<<<<<<< HEAD
-    const keyName = 'ZSet1testKeyForAddMember';
-    const keyTTL = '2147476121';
-    const keyMember = '1111ZsetMember11111';
-    const score = '0';
 test
     .meta({ rte: rte.standalone })
     ('Verify that user can add members to Zset', async t => {
-        await myRedisDatabasePage.clickOnDBByName(ossStandaloneConfig.databaseName);
+        keyName = chance.word({ length: 10 });
         await browserPage.addZSetKey(keyName, '5', keyTTL);
         //Add member to the ZSet key
         await browserPage.addMemberToZSet(keyMember, score);
@@ -57,7 +37,7 @@
 test
     .meta({ rte: rte.standalone })
     ('Verify that user can remove member from ZSet', async t => {
-        await myRedisDatabasePage.clickOnDBByName(ossStandaloneConfig.databaseName);
+        keyName = chance.word({ length: 10 });
         await browserPage.addZSetKey(keyName, '6', keyTTL);
         //Add member to the ZSet key
         await browserPage.addMemberToZSet(keyMember, score);
@@ -67,27 +47,4 @@
         //Check the notification message
         const notofication = await browserPage.getMessageText();
         await t.expect(notofication).contains('Member has been removed', 'The notification');
-    });
-=======
-test('Verify that user can add members to Zset', async t => {
-    keyName = chance.word({ length: 10 });
-    await browserPage.addZSetKey(keyName, '5', keyTTL);
-    //Add member to the ZSet key
-    await browserPage.addMemberToZSet(keyMember, score);
-    //Check the added member
-    await t.expect(browserPage.zsetMembersList.withExactText(keyMember).exists).ok('The existence of the Zset member', { timeout: 20000 });
-    await t.expect(browserPage.zsetScoresList.withExactText(score).exists).ok('The existence of the Zset score', { timeout: 20000 });
-});
-test('Verify that user can remove member from ZSet', async t => {
-    keyName = chance.word({ length: 10 });
-    await browserPage.addZSetKey(keyName, '6', keyTTL);
-    //Add member to the ZSet key
-    await browserPage.addMemberToZSet(keyMember, score);
-    //Remove member from the key
-    await t.click(browserPage.removeButton);
-    await t.click(browserPage.confirmRemovZSetMemberButton);
-    //Check the notification message
-    const notofication = await browserPage.getMessageText();
-    await t.expect(notofication).contains('Member has been removed', 'The notification');
-});
->>>>>>> c7411d97
+    });