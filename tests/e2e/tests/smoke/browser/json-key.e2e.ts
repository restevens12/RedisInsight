import { Chance } from 'chance';
import { rte } from '../../../helpers/constants';
import { deleteDatabase, acceptTermsAddDatabaseOrConnectToRedisStack } from '../../../helpers/database';
import { BrowserPage } from '../../../pageObjects';
import { commonUrl, ossStandaloneConfig } from '../../../helpers/conf';

const browserPage = new BrowserPage();
const chance = new Chance();

let keyName = chance.word({ length: 10 });
const keyTTL = '2147476121';
const value = '{"name":"xyz"}';
const jsonObjectValue = '{name:"xyz"}';

fixture `JSON Key verification`
    .meta({ type: 'smoke' })
    .page(commonUrl)
    .beforeEach(async() => {
        await acceptTermsAddDatabaseOrConnectToRedisStack(ossStandaloneConfig, ossStandaloneConfig.databaseName);
    })
    .afterEach(async() => {
        //Clear and delete database
        await browserPage.deleteKeyByName(keyName);
        await deleteDatabase(ossStandaloneConfig.databaseName);
    });
test
    .meta({ rte: rte.standalone })('Verify that user can create JSON object', async t => {
        keyName = chance.word({ length: 10 });
        //Add Json key with json object
        await browserPage.addJsonKey(keyName, value, keyTTL);
        //Check the notification message
        const notification = await browserPage.getMessageText();
        await t.expect(notification).contains('Key has been added', 'The notification');
        //Check the added key contains json object
        await t.expect(browserPage.addJsonObjectButton.exists).ok('The existence of the add Json object button', { timeout: 10000 });
        await t.expect(browserPage.jsonKeyValue.textContent).eql(jsonObjectValue, 'The json object value');
    });
<<<<<<< HEAD
test
    .meta({ rte: rte.standalone })('Verify that user can add key with value to any level of JSON structure', async t => {
=======
//skipped due the issue https://redislabs.atlassian.net/browse/RI-2866
test.skip
    .meta({ rte: rte.standalone })
    ('Verify that user can add key with value to any level of JSON structure', async t => {
>>>>>>> 7b9fec5b
        keyName = chance.word({ length: 10 });
        //Add Json key with json object
        await browserPage.addJsonKey(keyName, value, keyTTL);
        //Check the notification message
        const notofication = await browserPage.getMessageText();
        await t.expect(notofication).contains('Key has been added', 'The notification');
        //Add key with value on the same level
        await browserPage.addJsonKeyOnTheSameLevel('"key1"', '"value1"');
        //Check the added key contains json object with added key
        await t.expect(browserPage.addJsonObjectButton.exists).ok('The existence of the add Json object button', { timeout: 10000 });
        await t.expect(browserPage.jsonKeyValue.textContent).eql('{name:"xyz"key1:"value1"}', 'The json object value');
        //Add key with value inside the json
        await browserPage.addJsonKeyOnTheSameLevel('"key2"', '{}');
        await browserPage.addJsonKeyInsideStructure('"key2222"', '12345');
        //Check the added key contains json object with added key
        await t.click(browserPage.expandJsonObject);
        await t.expect(browserPage.jsonKeyValue.textContent).eql('{name:"xyz"key1:"value1"key2:{key2222:12345}}', 'The json object value');
    });<|MERGE_RESOLUTION|>--- conflicted
+++ resolved
@@ -35,15 +35,9 @@
         await t.expect(browserPage.addJsonObjectButton.exists).ok('The existence of the add Json object button', { timeout: 10000 });
         await t.expect(browserPage.jsonKeyValue.textContent).eql(jsonObjectValue, 'The json object value');
     });
-<<<<<<< HEAD
-test
-    .meta({ rte: rte.standalone })('Verify that user can add key with value to any level of JSON structure', async t => {
-=======
 //skipped due the issue https://redislabs.atlassian.net/browse/RI-2866
 test.skip
-    .meta({ rte: rte.standalone })
-    ('Verify that user can add key with value to any level of JSON structure', async t => {
->>>>>>> 7b9fec5b
+    .meta({ rte: rte.standalone })('Verify that user can add key with value to any level of JSON structure', async t => {
         keyName = chance.word({ length: 10 });
         //Add Json key with json object
         await browserPage.addJsonKey(keyName, value, keyTTL);
