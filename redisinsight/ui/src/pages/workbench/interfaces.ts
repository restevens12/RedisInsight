--- conflicted
+++ resolved
@@ -1,19 +1,4 @@
-<<<<<<< HEAD
-=======
 import * as monacoEditor from 'monaco-editor/esm/vs/editor/editor.api'
-import { Maybe } from 'uiSrc/utils'
-import { IHistoryObject } from 'uiSrc/services/queryHistory'
-import { CommandExecutionStatus } from 'uiSrc/slices/interfaces/cli'
-import { SendClusterCommandResponse, SendCommandResponse } from 'apiSrc/modules/cli/dto/cli.dto'
-
-export interface WBHistoryObject extends IHistoryObject {
-  id: number;
-  query: string;
-  data: SendClusterCommandResponse[] | SendCommandResponse | JSX.Element | string | null | undefined;
-  status?: Maybe<CommandExecutionStatus>;
-  loading?: boolean;
-  time?: number
-}
 
 export interface IEditorMount {
   editor: monacoEditor.editor.IStandaloneCodeEditor
@@ -24,5 +9,4 @@
   isInSnippet: () => boolean
   finish: () => boolean
   cancel: () => boolean
-}
->>>>>>> 3671c21a
+}