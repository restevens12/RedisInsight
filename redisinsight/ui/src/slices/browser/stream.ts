import { createSlice, PayloadAction } from '@reduxjs/toolkit'
import axios, { AxiosError, CancelTokenSource } from 'axios'

import { apiService } from 'uiSrc/services'
import { SCAN_COUNT_DEFAULT } from 'uiSrc/constants/api'
import { ApiEndpoints, SortOrder } from 'uiSrc/constants'
import { refreshKeyInfoAction, } from 'uiSrc/slices/browser/keys'
import { getApiErrorMessage, getUrl, isStatusSuccessful, Maybe, Nullable } from 'uiSrc/utils'
import { getStreamRangeStart, getStreamRangeEnd } from 'uiSrc/utils/streamUtils'
import successMessages from 'uiSrc/components/notifications/success-messages'
import {
  AddStreamEntriesDto,
  AddStreamEntriesResponse,
  GetStreamEntriesResponse,
  StreamEntryDto,
} from 'apiSrc/modules/browser/dto/stream.dto'
import { AppDispatch, RootState } from '../store'
import { StateStream, StreamViewType } from '../interfaces/stream'
import { addErrorNotification, addMessageNotification } from '../app/notifications'

export const initialState: StateStream = {
  loading: false,
  error: '',
  sortOrder: SortOrder.DESC,
  range: { start: '', end: '' },
  viewType: StreamViewType.Data,
  // viewType: StreamViewType.Groups,
  data: {
    total: 0,
    entries: [],
    keyName: '',
    lastGeneratedId: '',
    firstEntry: {
      id: '',
      fields: {}
    },
    lastEntry: {
      id: '',
      fields: {}
    },
  },
<<<<<<< HEAD
  viewType: StreamViewType.Groups
=======
  groups: {
    loading: false,
    error: '',
    data: [],
    selectedGroup: null,
  }
>>>>>>> 3ed7c488
}

// A slice for recipes
const streamSlice = createSlice({
  name: 'stream',
  initialState,
  reducers: {
    // load stream entries
    loadEntries: (state, { payload: resetData = true }: PayloadAction<Maybe<boolean>>) => {
      state.loading = true
      state.error = ''

      if (resetData) {
        state.data = initialState.data
      }
    },
    loadEntriesSuccess: (state, { payload: [data, sortOrder] }:
    PayloadAction<[GetStreamEntriesResponse, SortOrder]>) => {
      state.data = {
        ...state.data,
        ...data,
      }
      state.data.keyName = data?.keyName
      state.sortOrder = sortOrder
      state.loading = false
    },
    loadEntriesFailure: (state, { payload }) => {
      state.loading = false
      state.error = payload
    },
    // load more stream entries
    loadMoreEntries: (state) => {
      state.loading = true
      state.error = ''
    },
    loadMoreEntriesSuccess: (state, { payload: { entries, ...rest } }: PayloadAction<GetStreamEntriesResponse>) => {
      state.data = {
        ...state.data,
        ...rest,
        entries: state.data?.entries?.concat(entries),
      }
      state.loading = false
    },
    loadMoreEntriesFailure: (state, { payload }) => {
      state.loading = false
      state.error = payload
    },
    addNewEntries: (state) => {
      state.loading = true
      state.error = ''
    },
    addNewEntriesSuccess: (state) => {
      state.loading = false
    },
    addNewEntriesFailure: (state, { payload }) => {
      state.loading = false
      state.error = payload
    },
    addNewGroup: (state) => {
      state.loading = true
      state.error = ''
    },
    addNewGroupSuccess: (state) => {
      state.loading = true
    },
    addNewGroupFailure: (state, { payload }) => {
      state.loading = false
      state.error = payload
    },
    // delete Stream entries
    removeStreamEntries: (state) => {
      state.loading = true
      state.error = ''
    },
    removeStreamEntriesSuccess: (state) => {
      state.loading = false
    },
    removeStreamEntriesFailure: (state, { payload }) => {
      state.loading = false
      state.error = payload
    },
    updateStart: (state, { payload }: PayloadAction<string>) => {
      state.range.start = payload
    },
    updateEnd: (state, { payload }: PayloadAction<string>) => {
      state.range.end = payload
    },
    cleanRangeFilter: (state) => {
      state.range = {
        start: '',
        end: '',
      }
    },

    setStreamViewType: (state, { payload }: PayloadAction<StreamViewType>) => {
      state.viewType = payload
    },

    // load stream consumer groups entries
    loadConsumerGroups: (state, { payload: resetData = true }: PayloadAction<Maybe<boolean>>) => {
      state.groups.loading = true
      state.groups.error = ''

      if (resetData) {
        state.groups.data = initialState.groups.data
      }
    },
    loadConsumerGroupsSuccess: (state, { payload }: PayloadAction<StreamEntryDto[]>) => {
      state.groups.loading = false
      state.groups.data = payload
    },
    loadConsumerGroupsFailure: (state, { payload }) => {
      state.groups.loading = false
      state.groups.error = payload
    },
    setSelectedGroup: (state, { payload }) => {
      state.groups.selectedGroup = payload
    },

    setSelectedConsumer: (state, { payload }) => {
      state.groups.selectedGroup = {
        ...state.groups.selectedGroup,
        selectedConsumer: payload
      }
    },

    loadConsumersSuccess: (state, { payload }: PayloadAction<StreamEntryDto[]>) => {
      state.groups.loading = false

      state.groups.selectedGroup = {
        ...state.groups.selectedGroup,
        data: payload
      }
    },

    loadConsumerMessagesSuccess: (state, { payload }: PayloadAction<StreamEntryDto[]>) => {
      state.groups.loading = false

      state.groups.selectedGroup = {
        ...state.groups.selectedGroup,
        selectedConsumer: {
          ...state.groups.selectedGroup.selectedConsumer,
          data: payload
        }
      }
    },

    setConsumerGroupsSortOrder: (state, { payload }: PayloadAction<SortOrder>) => {
      state.groups.sortOrder = payload
    },
    loadMoreConsumerGroupsFailure: (state, { payload }) => {
      state.loading = false
      state.error = payload
    },
  },
})

// Actions generated from the slice
export const {
  loadEntries,
  loadEntriesSuccess,
  loadEntriesFailure,
  loadMoreEntries,
  loadMoreEntriesSuccess,
  loadMoreEntriesFailure,
  addNewEntries,
  addNewEntriesSuccess,
  addNewEntriesFailure,
  addNewGroup,
  addNewGroupSuccess,
  addNewGroupFailure,
  removeStreamEntries,
  removeStreamEntriesSuccess,
  removeStreamEntriesFailure,
  updateStart,
  updateEnd,
  cleanRangeFilter,
  setStreamViewType,
  loadConsumerGroups,
  loadConsumerGroupsSuccess,
  loadConsumerGroupsFailure,
  loadConsumersSuccess,
  loadConsumerMessagesSuccess,
  setSelectedGroup,
  setSelectedConsumer,
} = streamSlice.actions

// A selector
export const streamSelector = (state: RootState) => state.browser.stream
export const streamDataSelector = (state: RootState) => state.browser.stream?.data
export const streamRangeSelector = (state: RootState) => state.browser.stream?.range
export const streamGroupsSelector = (state: RootState) => state.browser.stream?.groups
export const streamGroupsDataSelector = (state: RootState) => state.browser.stream?.groups?.data || []
export const selectedGroupSelector = (state: RootState) => state.browser.stream?.groups?.selectedGroup
export const selectedConsumerSelector = (state: RootState) =>
  state.browser.stream?.groups?.selectedGroup?.selectedConsumer || {}

// The reducer
export default streamSlice.reducer

// eslint-disable-next-line import/no-mutable-exports
export let sourceStreamFetch: Nullable<CancelTokenSource> = null

// Asynchronous thunk action
export function fetchStreamEntries(
  key: string,
  count: number,
  sortOrder: SortOrder,
  resetData?: boolean,
  onSuccess?: (data: GetStreamEntriesResponse) => void,
) {
  return async (dispatch: AppDispatch, stateInit: () => RootState) => {
    dispatch(loadEntries(resetData))

    try {
      sourceStreamFetch?.cancel?.()

      const { CancelToken } = axios
      sourceStreamFetch = CancelToken.source()

      const state = stateInit()
      const start = getStreamRangeStart(state.browser.stream.range.start, state.browser.stream.data.firstEntry?.id)
      const end = getStreamRangeEnd(state.browser.stream.range.end, state.browser.stream.data.lastEntry?.id)
      const { data, status } = await apiService.post<GetStreamEntriesResponse>(
        getUrl(
          state.connections.instances.connectedInstance?.id,
          ApiEndpoints.STREAMS_ENTRIES_GET
        ),
        {
          keyName: key,
          start,
          end,
          count,
          sortOrder
        },
        { cancelToken: sourceStreamFetch.token }
      )

      sourceStreamFetch = null
      if (isStatusSuccessful(status)) {
        dispatch(loadEntriesSuccess([data, sortOrder]))
        onSuccess?.(data)
      }
    } catch (_err) {
      if (!axios.isCancel(_err)) {
        const error = _err as AxiosError
        const errorMessage = getApiErrorMessage(error)
        dispatch(addErrorNotification(error))
        dispatch(loadEntriesFailure(errorMessage))
      }
    }
  }
}

// Asynchronous thunk action
export function refreshStreamEntries(
  key: string,
  resetData?: boolean,
) {
  return async (dispatch: AppDispatch, stateInit: () => RootState) => {
    dispatch(loadEntries(resetData))

    try {
      sourceStreamFetch?.cancel?.()

      const { CancelToken } = axios
      sourceStreamFetch = CancelToken.source()

      const state = stateInit()
      const { sortOrder } = state.browser.stream
      const start = getStreamRangeStart(state.browser.stream.range.start, state.browser.stream.data.firstEntry?.id)
      const end = getStreamRangeEnd(state.browser.stream.range.end, state.browser.stream.data.lastEntry?.id)
      const { data, status } = await apiService.post<GetStreamEntriesResponse>(
        getUrl(
          state.connections.instances.connectedInstance?.id,
          ApiEndpoints.STREAMS_ENTRIES_GET
        ),
        {
          keyName: key,
          start,
          end,
          sortOrder,
          count: SCAN_COUNT_DEFAULT,
        },
        { cancelToken: sourceStreamFetch.token }
      )

      sourceStreamFetch = null
      if (isStatusSuccessful(status)) {
        dispatch(loadEntriesSuccess([data, sortOrder]))
      }
    } catch (_err) {
      if (!axios.isCancel(_err)) {
        const error = _err as AxiosError
        const errorMessage = getApiErrorMessage(error)
        dispatch(addErrorNotification(error))
        dispatch(loadEntriesFailure(errorMessage))
      }
    }
  }
}

// Asynchronous thunk action
export function fetchMoreStreamEntries(
  key: string,
  start: string,
  end: string,
  count: number,
  sortOrder: SortOrder,
  onSuccess?: (data: GetStreamEntriesResponse) => void,
) {
  return async (dispatch: AppDispatch, stateInit: () => RootState) => {
    dispatch(loadMoreEntries())

    try {
      sourceStreamFetch?.cancel?.()

      const { CancelToken } = axios
      sourceStreamFetch = CancelToken.source()
      const state = stateInit()
      const { data, status } = await apiService.post<GetStreamEntriesResponse>(
        getUrl(
          state.connections.instances.connectedInstance?.id,
          ApiEndpoints.STREAMS_ENTRIES_GET
        ),
        {
          keyName: key,
          start,
          end,
          count,
          sortOrder
        },
        { cancelToken: sourceStreamFetch.token }
      )

      sourceStreamFetch = null
      if (isStatusSuccessful(status)) {
        dispatch(loadMoreEntriesSuccess(data))
        onSuccess?.(data)
      }
    } catch (_err) {
      if (!axios.isCancel(_err)) {
        const error = _err as AxiosError
        const errorMessage = getApiErrorMessage(error)
        dispatch(addErrorNotification(error))
        dispatch(loadMoreEntriesFailure(errorMessage))
      }
    }
  }
}

// Asynchronous thunk action
export function addNewEntriesAction(
  data: AddStreamEntriesDto,
  onSuccess?: () => void,
  onFailed?: () => void
) {
  return async (dispatch: AppDispatch, stateInit: () => RootState) => {
    dispatch(addNewEntries())

    try {
      const state = stateInit()
      const { status } = await apiService.post<AddStreamEntriesResponse>(
        getUrl(
          state.connections.instances.connectedInstance?.id,
          ApiEndpoints.STREAMS_ENTRIES
        ),
        data
      )

      if (isStatusSuccessful(status)) {
        dispatch(addNewEntriesSuccess())
        dispatch<any>(refreshStreamEntries(data.keyName, false))
        dispatch<any>(refreshKeyInfoAction(data.keyName))
        onSuccess?.()
      }
    } catch (_err) {
      const error = _err as AxiosError
      const errorMessage = getApiErrorMessage(error)
      dispatch(addErrorNotification(error))
      dispatch(addNewEntriesFailure(errorMessage))
      onFailed?.()
    }
  }
}
// Asynchronous thunk actions
export function deleteStreamEntry(key: string, entries: string[], onSuccessAction?: () => void,) {
  return async (dispatch: AppDispatch, stateInit: () => RootState) => {
    dispatch(removeStreamEntries())
    try {
      const state = stateInit()
      const { status } = await apiService.delete(
        getUrl(
          state.connections.instances.connectedInstance?.id,
          ApiEndpoints.STREAMS_ENTRIES
        ),
        {
          data: {
            keyName: key,
            entries,
          },
        }
      )
      if (isStatusSuccessful(status)) {
        onSuccessAction?.()
        dispatch(removeStreamEntriesSuccess())
        dispatch<any>(refreshStreamEntries(key, false))
        dispatch<any>(refreshKeyInfoAction(key))
        dispatch(addMessageNotification(
          successMessages.REMOVED_KEY_VALUE(
            key,
            entries.join(''),
            'Entry'
          )
        ))
      }
    } catch (error) {
      const errorMessage = getApiErrorMessage(error)
      dispatch(addErrorNotification(error))
      dispatch(removeStreamEntriesFailure(errorMessage))
    }
  }
}

// Asynchronous thunk action
<<<<<<< HEAD
export function addNewGroupAction(
  data: any,
  onSuccess?: () => void,
  onFail?: () => void
) {
  return async (dispatch: AppDispatch, stateInit: () => RootState) => {
    dispatch(addNewGroup())

    try {
      const state = stateInit()
      const { status } = await apiService.post<any>(
        getUrl(
          state.connections.instances.connectedInstance?.id,
          ApiEndpoints.STREAMS_CONSUMER_GROUPS
        ),
        data
      )

      if (isStatusSuccessful(status)) {
        dispatch(addNewGroupSuccess())
        // TODO refreshStreamGroups
        //dispatch<any>(refreshStreamEntries(data.keyName, false))
        dispatch<any>(refreshKeyInfoAction(data.keyName))
        onSuccess?.()
      }
    } catch (_err) {
      const error = _err as AxiosError
      const errorMessage = getApiErrorMessage(error)
      dispatch(addErrorNotification(error))
      dispatch(addNewGroupFailure(errorMessage))
      onFail?.()
=======
export function fetchConsumerGroups(
  resetData?: boolean,
  onSuccess?: (data: GetStreamEntriesResponse) => void,
  onFailed?: () => void,
) {
  return async (dispatch: AppDispatch, stateInit: () => RootState) => {
    dispatch(loadConsumerGroups(resetData))

    try {
      const state = stateInit()
      const { status } = await apiService.post<GetStreamEntriesResponse>(
        getUrl(
          state.app.context.contextInstanceId,
          ApiEndpoints.STREAMS_CONSUMER_GROUPS
        ),
        {
          keyName: state.app.context.browser.keyList.selectedKey,
          count: 500,
          sortOrder: SortOrder.ASC
        },
      )

      const data = []

      for (let i = 0; i < 1000; i++) {
        data.push({
          name: `group ${i}`,
          consumers: Math.floor(Math.random() * 10),
          pending: Math.floor(Math.random() * 10),
          lastDeliveredId: `${Date.now()}-0`
        },)
      }

      if (isStatusSuccessful(status)) {
        dispatch(loadConsumerGroupsSuccess(data))
        onSuccess?.(data)
      }
    } catch (_err) {
      if (!axios.isCancel(_err)) {
        const error = _err as AxiosError
        const errorMessage = getApiErrorMessage(error)
        dispatch(addErrorNotification(error))
        dispatch(loadConsumerGroupsFailure(errorMessage))
        onFailed?.()
      }
    }
  }
}

// Asynchronous thunk action
export function fetchConsumers(
  resetData?: boolean,
  onSuccess?: (data: GetStreamEntriesResponse) => void,
  onFailed?: () => void,
) {
  return async (dispatch: AppDispatch, stateInit: () => RootState) => {
    dispatch(loadConsumerGroups(resetData))

    try {
      const state = stateInit()
      const { status } = await apiService.post<GetStreamEntriesResponse>(
        getUrl(
          state.app.context.contextInstanceId,
          ApiEndpoints.STREAMS_CONSUMER_GROUPS
        ),
        {
          keyName: state.app.context.browser.keyList.selectedKey,
          count: 500,
          sortOrder: SortOrder.ASC
        },
      )

      const data = []

      for (let i = 0; i < 1000; i++) {
        data.push({
          name: `consumer ${i}`,
          pending: Math.floor(Math.random() * 10),
          time: Date.now()
        })
      }

      if (isStatusSuccessful(status)) {
        dispatch(loadConsumersSuccess(data))
        onSuccess?.(data)
      }
    } catch (_err) {
      if (!axios.isCancel(_err)) {
        const error = _err as AxiosError
        const errorMessage = getApiErrorMessage(error)
        dispatch(addErrorNotification(error))
        dispatch(loadConsumerGroupsFailure(errorMessage))
        onFailed?.()
      }
    }
  }
}

// Asynchronous thunk action
export function fetchConsumerMessages(
  resetData?: boolean,
  onSuccess?: (data: GetStreamEntriesResponse) => void,
  onFailed?: () => void,
) {
  return async (dispatch: AppDispatch, stateInit: () => RootState) => {
    dispatch(loadConsumerGroups(resetData))

    try {
      const state = stateInit()
      const { status } = await apiService.post<GetStreamEntriesResponse>(
        getUrl(
          state.app.context.contextInstanceId,
          ApiEndpoints.STREAMS_CONSUMER_GROUPS
        ),
        {
          keyName: state.app.context.browser.keyList.selectedKey,
          count: 500,
          sortOrder: SortOrder.ASC
        },
      )

      const data = []

      for (let i = 0; i < 1000; i++) {
        data.push({
          entryId: `${Date.now()}-0`,
          lastMessage: Date.now(),
          timesDelivered: Math.floor(Math.random() * 10),
        })
      }

      if (isStatusSuccessful(status)) {
        dispatch(loadConsumerMessagesSuccess(data))
        onSuccess?.(data)
      }
    } catch (_err) {
      if (!axios.isCancel(_err)) {
        const error = _err as AxiosError
        const errorMessage = getApiErrorMessage(error)
        dispatch(addErrorNotification(error))
        dispatch(loadConsumerGroupsFailure(errorMessage))
        onFailed?.()
      }
>>>>>>> 3ed7c488
    }
  }
}<|MERGE_RESOLUTION|>--- conflicted
+++ resolved
@@ -39,16 +39,12 @@
       fields: {}
     },
   },
-<<<<<<< HEAD
-  viewType: StreamViewType.Groups
-=======
   groups: {
     loading: false,
     error: '',
     data: [],
     selectedGroup: null,
   }
->>>>>>> 3ed7c488
 }
 
 // A slice for recipes
@@ -474,7 +470,6 @@
 }
 
 // Asynchronous thunk action
-<<<<<<< HEAD
 export function addNewGroupAction(
   data: any,
   onSuccess?: () => void,
@@ -506,7 +501,11 @@
       dispatch(addErrorNotification(error))
       dispatch(addNewGroupFailure(errorMessage))
       onFail?.()
-=======
+    }
+  }
+}
+
+// Asynchronous thunk action
 export function fetchConsumerGroups(
   resetData?: boolean,
   onSuccess?: (data: GetStreamEntriesResponse) => void,
@@ -650,7 +649,6 @@
         dispatch(loadConsumerGroupsFailure(errorMessage))
         onFailed?.()
       }
->>>>>>> 3ed7c488
     }
   }
 }