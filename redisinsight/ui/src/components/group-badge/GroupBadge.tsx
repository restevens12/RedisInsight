import React from 'react'
import { EuiBadge, EuiText } from '@elastic/eui'
import { CommandGroup, KeyTypes, GROUP_TYPES_COLORS, GROUP_TYPES_DISPLAY } from 'uiSrc/constants'

export interface Props {
  type: KeyTypes | CommandGroup | string;
  name?: string,
  className?: string
}

const GroupBadge = ({ type, name = '', className = '' }: Props) => (
  <EuiBadge
    style={{ backgroundColor: GROUP_TYPES_COLORS[type] ?? '#14708D' }}
    className={className}
    data-testid={`badge-${type} ${name}`}
  >
    <EuiText style={{ color: 'var(--euiTextSubduedColorHover)' }} className="text-uppercase" size="xs">
<<<<<<< HEAD
      {(GROUP_TYPES_DISPLAY as any)[type] ?? type?.replace(/_/g, ' ')}
=======
      {type ? (GROUP_TYPES_DISPLAY as any)[type] ?? type.replace(/_/g, ' ') : ''}
>>>>>>> bd8f408e
    </EuiText>
  </EuiBadge>
)

export default GroupBadge<|MERGE_RESOLUTION|>--- conflicted
+++ resolved
@@ -15,11 +15,7 @@
     data-testid={`badge-${type} ${name}`}
   >
     <EuiText style={{ color: 'var(--euiTextSubduedColorHover)' }} className="text-uppercase" size="xs">
-<<<<<<< HEAD
-      {(GROUP_TYPES_DISPLAY as any)[type] ?? type?.replace(/_/g, ' ')}
-=======
-      {type ? (GROUP_TYPES_DISPLAY as any)[type] ?? type.replace(/_/g, ' ') : ''}
->>>>>>> bd8f408e
+      {type ? (GROUP_TYPES_DISPLAY as any)[type] ?? type?.replace(/_/g, ' ') : ''}
     </EuiText>
   </EuiBadge>
 )
