--- conflicted
+++ resolved
@@ -2,11 +2,7 @@
 import { useDispatch, useSelector } from 'react-redux'
 import { useHistory } from 'react-router-dom'
 import cx from 'classnames'
-<<<<<<< HEAD
-import { EuiButtonIcon, EuiFlexGroup, EuiFlexItem, EuiSwitch, EuiSwitchEvent, EuiToolTip } from '@elastic/eui'
-=======
-import { EuiButtonIcon, EuiFlexGroup, EuiFlexItem, EuiIcon, EuiToolTip } from '@elastic/eui'
->>>>>>> bd8f408e
+import { EuiButtonIcon, EuiFlexGroup, EuiFlexItem, EuiIcon, EuiToolTip, EuiSwitch, EuiSwitchEvent } from '@elastic/eui'
 
 import { Pages } from 'uiSrc/constants'
 import { ConnectionType } from 'uiSrc/slices/interfaces'
@@ -19,10 +15,6 @@
 import styles from './styles.module.scss'
 
 const InstanceHeader = () => {
-<<<<<<< HEAD
-  const { viewType } = useSelector(keysSelector)
-  const { name = '', username, connectionType = ConnectionType.Standalone, db = 0 } = useSelector(connectedInstanceSelector)
-=======
   const {
     name = '',
     host = '',
@@ -31,7 +23,7 @@
     connectionType = ConnectionType.Standalone,
     db = 0
   } = useSelector(connectedInstanceSelector)
->>>>>>> bd8f408e
+  const { viewType } = useSelector(keysSelector)
   const { version } = useSelector(connectedInstanceOverviewSelector)
   const history = useHistory()
   const [windowDimensions, setWindowDimensions] = useState(0)
