--- conflicted
+++ resolved
@@ -156,14 +156,11 @@
     resizable: false,
     alwaysOnTop: true,
     title: titleSplash,
-<<<<<<< HEAD
+    icon: getAssetPath('icon.png'),
     webPreferences: {
       nodeIntegration: true,
       contextIsolation: false,
     },
-=======
-    icon: getAssetPath('icon.png'),
->>>>>>> 728d72b1
   });
 
   splash.loadURL(`file://${__dirname}/splash.html`);
