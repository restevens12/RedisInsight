import { Test, TestingModule } from '@nestjs/testing';
import { v4 as uuidv4 } from 'uuid';
import { mockStandaloneDatabaseEntity } from 'src/__mocks__';
import { IFindRedisClientInstanceByOptions } from 'src/modules/core/services/redis/redis.service';
import { WorkbenchService } from 'src/modules/workbench/workbench.service';
import { WorkbenchCommandsExecutor } from 'src/modules/workbench/providers/workbench-commands.executor';
import { CommandExecutionProvider } from 'src/modules/workbench/providers/command-execution.provider';
import { ClusterNodeRole, CreateCommandExecutionDto } from 'src/modules/workbench/dto/create-command-execution.dto';
import { CommandExecution } from 'src/modules/workbench/models/command-execution';
import { CommandExecutionResult } from 'src/modules/workbench/models/command-execution-result';
import { CommandExecutionStatus } from 'src/modules/cli/dto/cli.dto';
import { BadRequestException, InternalServerErrorException } from '@nestjs/common';
import ERROR_MESSAGES from 'src/constants/error-messages';

const mockClientOptions: IFindRedisClientInstanceByOptions = {
  instanceId: mockStandaloneDatabaseEntity.id,
};

const mockCreateCommandExecutionDto: CreateCommandExecutionDto = {
  command: 'set foo bar',
  nodeOptions: {
    host: '127.0.0.1',
    port: 7002,
    enableRedirection: true,
  },
  role: ClusterNodeRole.All,
};

const mockCommandExecutionResults: CommandExecutionResult[] = [
  new CommandExecutionResult({
    status: CommandExecutionStatus.Success,
    response: 'OK',
    node: {
      host: '127.0.0.1',
      port: 6379,
      slot: 0,
    },
  }),
];
const mockCommandExecution: CommandExecution = new CommandExecution({
  ...mockCreateCommandExecutionDto,
  databaseId: mockStandaloneDatabaseEntity.id,
  id: uuidv4(),
  createdAt: new Date(),
  result: mockCommandExecutionResults,
});

const mockCommandExecutionProvider = () => ({
  create: jest.fn(),
  getList: jest.fn(),
  getOne: jest.fn(),
  delete: jest.fn(),
});

describe('WorkbenchService', () => {
  let service: WorkbenchService;
  let workbenchCommandsExecutor;
  let commandExecutionProvider;

  beforeEach(async () => {
    const module: TestingModule = await Test.createTestingModule({
      providers: [
        WorkbenchService,
        {
          provide: WorkbenchCommandsExecutor,
          useFactory: () => ({
            sendCommand: jest.fn(),
          }),
        },
        {
          provide: CommandExecutionProvider,
          useFactory: mockCommandExecutionProvider,
        },
      ],
    }).compile();

    service = module.get<WorkbenchService>(WorkbenchService);
    workbenchCommandsExecutor = module.get<WorkbenchCommandsExecutor>(WorkbenchCommandsExecutor);
    commandExecutionProvider = module.get<CommandExecutionProvider>(CommandExecutionProvider);
  });

  describe('createCommandExecution', () => {
    it('should successfully execute command and save it', async () => {
      workbenchCommandsExecutor.sendCommand.mockResolvedValueOnce(mockCommandExecutionResults);
      commandExecutionProvider.create.mockResolvedValueOnce(mockCommandExecution);

      const result = await service.createCommandExecution(mockClientOptions, mockCreateCommandExecutionDto);

      expect(result).toBeInstanceOf(CommandExecution);
      expect(result).toEqual(mockCommandExecution);
    });
<<<<<<< HEAD
    it('should return status failed when unsupported command called', async () => {
      const dto = {
        command: 'subscribe',
      };

      const result = await service.createCommandExecution(mockClientOptions, dto);

      expect(result).toEqual(new CommandExecution({
        ...dto,
        databaseId: mockClientOptions.instanceId,
        result: [new CommandExecutionResult({
          response: ERROR_MESSAGES.CLI_COMMAND_NOT_SUPPORTED('subscribe'.toUpperCase()),
          status: CommandExecutionStatus.Fail,
        })],
      }));
    });
    it('should throw an error when blocking command called', async () => {
      const dto = {
        command: 'blpop list',
      };

      const result = await service.createCommandExecution(mockClientOptions, dto);

      expect(result).toEqual(new CommandExecution({
        ...dto,
        databaseId: mockClientOptions.instanceId,
        result: [new CommandExecutionResult({
          response: ERROR_MESSAGES.CLI_COMMAND_NOT_SUPPORTED('blpop'.toUpperCase()),
          status: CommandExecutionStatus.Fail,
        })],
      }));
=======
    it('should save result as unsupported command message', async () => {
      workbenchCommandsExecutor.sendCommand.mockResolvedValueOnce(mockCommandExecutionResults);

      const dto = {
        ...mockCommandExecutionResults,
        command: 'subscribe',
      };

      await service.createCommandExecution(mockClientOptions, dto);

      expect(commandExecutionProvider.create).toHaveBeenCalledWith({
        ...dto,
        databaseId: mockClientOptions.instanceId,
        result: [
          {
            response: ERROR_MESSAGES.WORKBENCH_COMMAND_NOT_SUPPORTED(dto.command.toUpperCase()),
            status: CommandExecutionStatus.Fail,
          },
        ],
      });
>>>>>>> 4b3faf57
    });
    it('should throw an error when command execution failed', async () => {
      workbenchCommandsExecutor.sendCommand.mockRejectedValueOnce(new BadRequestException('error'));

      const dto = {
        ...mockCommandExecutionResults,
        command: 'scan 0',
      };

      try {
        await service.createCommandExecution(mockClientOptions, dto);
        fail();
      } catch (e) {
        expect(e).toBeInstanceOf(BadRequestException);
      }
    });
    it('should throw an error from command execution provider (create)', async () => {
      workbenchCommandsExecutor.sendCommand.mockResolvedValueOnce(mockCommandExecutionResults);
      commandExecutionProvider.create.mockRejectedValueOnce(new InternalServerErrorException('db error'));

      const dto = {
        ...mockCommandExecutionResults,
        command: 'scan 0',
      };

      try {
        await service.createCommandExecution(mockClientOptions, dto);
        fail();
      } catch (e) {
        expect(e).toBeInstanceOf(InternalServerErrorException);
      }
    });
  });

  describe('listCommandExecutions', () => {
    it('should return list of command executions', async () => {
      commandExecutionProvider.getList.mockResolvedValueOnce([mockCommandExecution, mockCommandExecution]);

      const result = await service.listCommandExecutions(mockClientOptions.instanceId);

      expect(result).toEqual([mockCommandExecution, mockCommandExecution]);
    });
    it('should throw an error from command execution provider (getList)', async () => {
      commandExecutionProvider.getList.mockRejectedValueOnce(new InternalServerErrorException());

      try {
        await service.listCommandExecutions(mockClientOptions.instanceId);
        fail();
      } catch (e) {
        expect(e).toBeInstanceOf(InternalServerErrorException);
      }
    });
  });
  describe('getCommandExecution', () => {
    it('should return full command executions', async () => {
      commandExecutionProvider.getOne.mockResolvedValueOnce(mockCommandExecution);

      const result = await service.getCommandExecution(mockClientOptions.instanceId, mockCommandExecution.id);

      expect(result).toEqual(mockCommandExecution);
    });
    it('should throw an error from command execution provider (getOne)', async () => {
      commandExecutionProvider.getOne.mockRejectedValueOnce(new InternalServerErrorException());

      try {
        await service.getCommandExecution(mockClientOptions.instanceId, mockCommandExecution.id);
        fail();
      } catch (e) {
        expect(e).toBeInstanceOf(InternalServerErrorException);
      }
    });
  });
  describe('deleteCommandExecution', () => {
    it('should not return anything on delete', async () => {
      commandExecutionProvider.delete.mockResolvedValueOnce('some response');

      const result = await service.deleteCommandExecution(mockClientOptions.instanceId, mockCommandExecution.id);

      expect(result).toEqual(undefined);
    });
  });
});<|MERGE_RESOLUTION|>--- conflicted
+++ resolved
@@ -89,39 +89,6 @@
       expect(result).toBeInstanceOf(CommandExecution);
       expect(result).toEqual(mockCommandExecution);
     });
-<<<<<<< HEAD
-    it('should return status failed when unsupported command called', async () => {
-      const dto = {
-        command: 'subscribe',
-      };
-
-      const result = await service.createCommandExecution(mockClientOptions, dto);
-
-      expect(result).toEqual(new CommandExecution({
-        ...dto,
-        databaseId: mockClientOptions.instanceId,
-        result: [new CommandExecutionResult({
-          response: ERROR_MESSAGES.CLI_COMMAND_NOT_SUPPORTED('subscribe'.toUpperCase()),
-          status: CommandExecutionStatus.Fail,
-        })],
-      }));
-    });
-    it('should throw an error when blocking command called', async () => {
-      const dto = {
-        command: 'blpop list',
-      };
-
-      const result = await service.createCommandExecution(mockClientOptions, dto);
-
-      expect(result).toEqual(new CommandExecution({
-        ...dto,
-        databaseId: mockClientOptions.instanceId,
-        result: [new CommandExecutionResult({
-          response: ERROR_MESSAGES.CLI_COMMAND_NOT_SUPPORTED('blpop'.toUpperCase()),
-          status: CommandExecutionStatus.Fail,
-        })],
-      }));
-=======
     it('should save result as unsupported command message', async () => {
       workbenchCommandsExecutor.sendCommand.mockResolvedValueOnce(mockCommandExecutionResults);
 
@@ -142,7 +109,6 @@
           },
         ],
       });
->>>>>>> 4b3faf57
     });
     it('should throw an error when command execution failed', async () => {
       workbenchCommandsExecutor.sendCommand.mockRejectedValueOnce(new BadRequestException('error'));
