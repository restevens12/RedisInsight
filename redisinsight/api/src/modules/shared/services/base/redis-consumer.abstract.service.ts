--- conflicted
+++ resolved
@@ -94,16 +94,6 @@
     });
   }
 
-<<<<<<< HEAD
-  async getRedisClient(options: IFindRedisClientInstanceByOptions): Promise<any> {
-    const redisClientInstance = this.redisService.getClientInstance({ ...options, tool: this.consumer });
-
-    if (!redisClientInstance) {
-      return await this.createNewClient(options.instanceId, options.uuid);
-    }
-    const isConnected = this.redisService.isClientConnected(redisClientInstance.client);
-    if (!isConnected) {
-=======
   async getRedisClient(
     options: IFindRedisClientInstanceByOptions,
   ): Promise<any> {
@@ -112,21 +102,16 @@
       tool: this.consumer,
     });
     if (!redisClientInstance || !this.redisService.isClientConnected(redisClientInstance.client)) {
->>>>>>> 4e3ecd41
       this.redisService.removeClientInstance({
         instanceId: redisClientInstance?.instanceId,
         tool: this.consumer,
       });
-<<<<<<< HEAD
-      return await this.createNewClient(options.instanceId, options.uuid);
-=======
       if (!this.options.enableAutoConnection) throw new ClientNotFoundErrorException();
 
       return await this.createNewClient(
         options.instanceId,
         options.uuid,
       );
->>>>>>> 4e3ecd41
     }
 
     return redisClientInstance.client;
