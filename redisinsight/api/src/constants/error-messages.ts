--- conflicted
+++ resolved
@@ -36,12 +36,9 @@
   SCAN_PER_KEY_TYPE_NOT_SUPPORT: () => 'Filtering per Key types is available for Redis databases v. 6.0 or later.',
   WRONG_DISCOVERY_TOOL: () => 'Selected discovery tool is incorrect, please add this database manually using Host and Port.',
   COMMAND_NOT_SUPPORTED: (command: string) => `Redis does not support '${command}' command.`,
-<<<<<<< HEAD
   PLUGIN_COMMAND_NOT_SUPPORTED: (command: string) => `Plugin ERROR: The '${command}' command is not supported by the RedisInsight Plugins.`,
-=======
   WORKBENCH_COMMAND_NOT_SUPPORTED: (command) => `Workbench ERROR: The '${command}' command is not supported by the RedisInsight Workbench.`,
   WORKBENCH_RESPONSE_TOO_BIG: () => 'Results have been deleted since they exceed 1 MB. Re-run the command to see new results.',
->>>>>>> 4b3faf57
   CLI_COMMAND_NOT_SUPPORTED: (command: string) => `CLI ERROR: The '${command}' command is not supported by the RedisInsight CLI.`,
   CLI_UNTERMINATED_QUOTES: () => 'Invalid argument(s): Unterminated quotes.',
   CLI_INVALID_QUOTES_CLOSING: () => 'Invalid argument(s): Closing quote must be followed by a space or nothing at all.',
