--- conflicted
+++ resolved
@@ -18,8 +18,11 @@
     "target": [
       {
         "target": "dmg",
-<<<<<<< HEAD
-        "arch": ["x64"]
+        "arch": ["x64", "arm64"]
+      },
+      {
+        "target": "zip",
+        "arch": ["x64", "arm64"]
       },
       {
         "target": "mas",
@@ -28,12 +31,6 @@
       {
         "target": "mas-dev",
         "arch": ["x64"]
-=======
-        "arch": ["x64", "arm64"]
-      }, {
-        "target": "zip",
-        "arch": ["x64", "arm64"]
->>>>>>> 7f776c0a
       }
     ],
     "type": "distribution",
@@ -70,10 +67,13 @@
     ]
   },
   "win": {
-<<<<<<< HEAD
     "target": ["nsis", "appx"],
     "artifactName": "${productName}-${os}-installer.${ext}",
-    "icon": "resources/icon.ico"
+    "icon": "resources/icon.ico",
+    "publisherName": [
+      "Redis Inc.",
+      "Redis Labs Inc."
+    ]
   },
   "appx": {
     "publisher": "CN=55A7089F-565A-48D4-9D43-E226C203F9BB",
@@ -81,14 +81,6 @@
     "artifactName": "${productName}-${os}-${arch}.${ext}",
     "displayName": "redisinsight",
     "identityName": "RedisLtd.RedisInsight"
-=======
-    "target": ["nsis"],
-    "artifactName": "${productName}-${os}-installer.${ext}",
-    "publisherName": [
-      "Redis Inc.",
-      "Redis Labs Inc."
-    ]
->>>>>>> 7f776c0a
   },
   "linux": {
     "icon": "./resources/icons",
